from collections import defaultdict

import yaml
from tests.paths import REPO_ROOT_DIR


class Metadata:
    """Metadata information like metrics and dimensions for a monitor"""

    def __init__(self, monitor_type, included_metrics, nonincluded_metrics, metric_by_group, dims):
        self.monitor_type = monitor_type
        self.included_metrics = included_metrics
<<<<<<< HEAD
        self.nonincluded_metrics = nonincluded_metrics
        self.all_metrics = self.included_metrics | self.nonincluded_metrics
=======
        self.nonincluded_mertics = nonincluded_metrics
        self.all_metrics = self.included_metrics | self.nonincluded_mertics
        self.metrics_by_group = metric_by_group
>>>>>>> b565dcda
        self.dims = dims

    @classmethod
    def from_package(cls, monitor_package_path, mon_type=None):
        with open(
            REPO_ROOT_DIR / "internal" / "monitors" / monitor_package_path / "metadata.yaml", "r", encoding="utf-8"
        ) as fd:
            doc = yaml.safe_load(fd)
            monitor = _find_monitor(doc["monitors"], mon_type)

            metrics_by_group = defaultdict(set)
            for metric, info in (monitor.get("metrics") or {}).items():
                group = info.get("group")
                if group:
                    metrics_by_group[group].add(metric)

            return cls(
                monitor_type=monitor["monitorType"],
                included_metrics=frozenset(_get_monitor_metrics(monitor, included=True)),
                nonincluded_metrics=frozenset(_get_monitor_metrics(monitor, included=False)),
                metric_by_group=metrics_by_group,
                dims=frozenset(_get_monitor_dims(doc)),
            )


def _find_monitor(monitors, mon_type):
    if len(monitors) == 1:
        return monitors[0]

    if mon_type is None:
        raise ValueError("mon_type kwarg must be provided when there is more than one monitor in a metadata.yaml file")

    for monitor in monitors:
        if monitor["monitorType"] == mon_type:
            return monitor

    raise ValueError(f"mon_type {mon_type} was not found")


def _get_monitor_metrics(monitor, included):
    for metric, info in (monitor.get("metrics") or {}).items():
        if info["included"] == included:
            yield metric


def _get_monitor_dims(doc, mon_type=None):
    def filter_dims(dimensions):
        return (dimensions or {}).keys()

    monitors = doc["monitors"]

    if len(monitors) == 1:
        return filter_dims(monitors[0].get("dimensions"))

    if mon_type is None:
        raise ValueError("mon_type kwarg must be provided when there is more than one monitor in a metadata.yaml file")

    for monitor in monitors:
        if monitor["monitorType"] == mon_type:
            return filter_dims(monitor.get("dimensions"))

    raise ValueError(f"mon_type {mon_type} was not found")<|MERGE_RESOLUTION|>--- conflicted
+++ resolved
@@ -10,14 +10,9 @@
     def __init__(self, monitor_type, included_metrics, nonincluded_metrics, metric_by_group, dims):
         self.monitor_type = monitor_type
         self.included_metrics = included_metrics
-<<<<<<< HEAD
         self.nonincluded_metrics = nonincluded_metrics
         self.all_metrics = self.included_metrics | self.nonincluded_metrics
-=======
-        self.nonincluded_mertics = nonincluded_metrics
-        self.all_metrics = self.included_metrics | self.nonincluded_mertics
         self.metrics_by_group = metric_by_group
->>>>>>> b565dcda
         self.dims = dims
 
     @classmethod
