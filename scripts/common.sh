--- conflicted
+++ resolved
@@ -17,7 +17,6 @@
   local collectd_commit=${COLLECTD_COMMIT}
   local collectd_version=${COLLECTD_VERSION}
   local target_arch="amd64"
-<<<<<<< HEAD
   local docker_arch=""
   local ldso_bin="/lib64/ld-linux-x86-64.so.2"
   local disable_turbostat=""
@@ -27,10 +26,6 @@
     docker_arch="arm64v8/"
     ldso_bin="/lib/ld-linux-aarch64.so.1"
     disable_turbostat="--disable-turbostat"
-=======
-  if [ "$(uname -m)" == "aarch64" ]; then
-    target_arch="arm64"
->>>>>>> e5047a9c
   fi
   if [ "x${BUILD_FOR_ARM64}" == "xyes" ]; then
     cpu_arch="aarch64"
