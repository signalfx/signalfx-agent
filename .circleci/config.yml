---
version: 2.1
executors:
  machine_image:
    machine:
      image: ubuntu-1604:201903-01

  goexecutor:
    working_directory: /code
    docker:
      - image: golang:1.12.1-alpine
        environment:
          CGO_ENABLED: 0
          AGENT_BIN: /code/signalfx-agent

  python36:
    working_directory: /opt/signalfx-agent
    docker:
      - image: python:3.6

  docker1809:
    docker:
      - image: docker:18.09

  helm:
    docker:
     - image: alpine/helm:2.13.0


commands:
  goexecutor_setup:
    steps:
      - run: apk add --no-cache curl make git bash coreutils

  import_image:
    description: Import the agent image archive from the build job.
    steps:
      - attach_workspace:
          at: /tmp/workspace
      - run:
          name: Load agent image
          command: |
            [ -f ~/.skip ] && echo "Found ~/.skip, skipping docker image load!" && exit 0
            docker load -i /tmp/workspace/image.tar

  install_pytest:
    description: Install pytest and dependencies with pyenv 3.6.3.
    steps:
      - restore_cache:
          key: v1-pytest-{{ checksum "tests/requirements.txt" }}
      - run:
          name: Install pytest and dependencies
          command: |
            pyenv install --skip-existing 3.6.3
            pyenv global 3.6.3
            if which pip; then
                pip install --upgrade 'pip==10.0.1'
            else
                curl https://bootstrap.pypa.io/get-pip.py -o get-pip.py
                python get-pip.py 'pip==10.0.1'
            fi
            pip install -r tests/requirements.txt
            pyenv rehash

            # Machine image only has Go 1.9 installed
            cd /tmp
            wget https://dl.google.com/go/go1.12.1.linux-amd64.tar.gz
            sudo tar -C /usr/local -xzf go1.12.1.linux-amd64.tar.gz
      - save_cache:
          key: v1-pytest-{{ checksum "tests/requirements.txt" }}
          paths:
            - /opt/circleci/.pyenv

  save_test_results:
    description: Collect and archive test results from `dir`.
    parameters:
      dir:
        type: string
        default: "~/testresults"
    steps:
      - store_test_results:
          path: << parameters.dir >>
      - store_artifacts:
          path: << parameters.dir >>

  run_pytest:
    description: Install and run pytest with `pytest_options` for `tests_dir` and save the results.
    parameters:
      pytest_options:
        type: string
      tests_dir:
        type: string
        default: "./tests"
      with_sudo:
        type: boolean
        default: false
    steps:
      - install_pytest
      - run:
          name: Run pytest
          no_output_timeout: 30m
          environment:
            PYTEST_OPTIONS: "--verbose --junitxml=~/testresults/results.xml --html=~/testresults/results.html --self-contained-html"
            TESTS_DIR: "<< parameters.tests_dir >>"
          command: |
            set -x
            [ -f ~/.skip ] && echo "Found ~/.skip, skipping tests!" && exit 0
            [ -d "$TESTS_DIR" ] || (echo "Directory '$TESTS_DIR' not found!" && exit 1)
            [ -n "$TEST_SERVICES_DIR" ] || export TEST_SERVICES_DIR="$(pwd)/test-services"
            mkdir -p /tmp/scratch
            mkdir -p ~/testresults
            MAX_CIRCLE_NODES=${MAX_CIRCLE_NODES:-$CIRCLE_NODE_TOTAL}
            if [[ $MAX_CIRCLE_NODES -gt 1 && -n "$MARKERS" ]]; then
                # Collect tests based on MARKERS and split them for parallelism
                TESTS=$(pytest --collect-only -m "$MARKERS" $TESTS_DIR | grep '<Module.*>' | cut -d "'" -f2 | \
                    circleci tests split --split-by=timings --total=$MAX_CIRCLE_NODES --index=$CIRCLE_NODE_INDEX)
                [ -n "$TESTS" ] || (echo "No test files found after splitting based on '$MARKERS' marker(s)!" && exit 1)
            else
                TESTS=$TESTS_DIR
            fi
            echo "Executing test(s) from $TESTS"
            if [ "<< parameters.with_sudo >>" = "true" ]; then
                sudo -E $PYENV_ROOT/shims/pytest << parameters.pytest_options >> $PYTEST_OPTIONS $TESTS
            else
                pytest << parameters.pytest_options >> $PYTEST_OPTIONS $TESTS
            fi
      - save_test_results

jobs:
  build:
    executor: docker1809
    steps:
      - checkout
      - setup_remote_docker:
          docker_layer_caching: false
      - run: |
          apk add make bash
          PULL_CACHE=yes AGENT_VERSION=latest make image
      - run: |
          mkdir -p /tmp/workspace
          docker save -o /tmp/workspace/image.tar quay.io/signalfx/signalfx-agent-dev:latest
      - persist_to_workspace:
          root: /tmp/workspace
          paths:
            - image.tar

  modules:
    executor: goexecutor
    steps:
      - checkout
      - goexecutor_setup
      - run: |
          go mod tidy
          go mod vendor
          git diff --exit-code || (echo 'go modules are not properly vendored. Run `make vendor` and commit the changes.' && exit 1)

  gotests:
    executor: goexecutor
    steps:
      - checkout
      - goexecutor_setup
      # Limit to 4 cores because CircleCI reports 36 cores which will cause OOM when go test is run and tries
      # to build many binaries in parallel. `go build` can use a max of 1 GB per invokation.
      - run: |
          mkdir ~/testresults
          (cd /tmp; GO111MODULE=on go get github.com/tebeka/go2xunit)
          bash -eo pipefail -c "NUM_CORES=4 make -s test | tee /dev/stderr | go2xunit" > ~/testresults/unit.xml
      - save_test_results

  docs_test:
    executor: goexecutor
    steps:
      - checkout
      - goexecutor_setup
      - run: |
          apk add --no-cache jq
          curl -LOk https://github.com/hairyhenderson/gomplate/releases/download/v2.4.0/gomplate_linux-amd64-slim
          mv gomplate_linux-amd64-slim /usr/bin/gomplate
          chmod +x /usr/bin/gomplate
          make signalfx-agent
          bash -ec "make docs && git diff --exit-code" || \
          (echo 'Autogenerated docs and/or the selfdescribe.json file are not in sync with their source! If you directly edited a doc file, please move the changes to the source where the doc is generated from (use grep to find where based on existing doc content). In either case, you need to run `make docs` in the dev image and commit those changes.' && exit 1)

  helm_check:
    executor: helm
    steps:
      - checkout
      - run: |
          apk add --no-cache git bash
          [ "$CIRCLE_BRANCH" = "master" ] || git checkout -b $CIRCLE_BRANCH
          if ! scripts/changes-include-dir deployments/k8s; then
              echo "No changes in deployments/k8s, skipping check."
              exit 0
          fi
          bash -ec "./deployments/k8s/generate-from-helm && git diff --exit-code" || \
          (echo 'Helm charts and generated sample K8s resources are out of sync.  Please run "./deployments/k8s/generate-from-helm" in the dev-image and commit the changes.' && exit 1)
          helm lint ./deployments/k8s/helm/signalfx-agent || \
          (echo 'Helm lint issues found. Please run "helm lint ./deployments/k8s/helm/signalfx-agent" in the dev-image, resolve the issues, and commit the changes' && exit 1)

  integration_tests:
    executor: machine_image
    parallelism: 4
    steps:
      - checkout
      - import_image
      - run:
          name: Setup test environment
          command: |
            BUNDLE_DIR="$(pwd)/bundle"
            AGENT_BIN="$BUNDLE_DIR/bin/signalfx-agent"
            TEST_SERVICES_DIR="$(pwd)/test-services"
<<<<<<< HEAD
            MARKERS="not packaging and not installer and not kubernetes and not windows_only and not deployment and not perf_test"
=======
            MARKERS="not packaging and not installer and not k8s and not windows_only and not deployment and not perf_test and not bundle"
>>>>>>> 549af17b
            mkdir -p "$BUNDLE_DIR"
            cid=$(docker create quay.io/signalfx/signalfx-agent-dev:latest true)
            docker export $cid | tar -C "$BUNDLE_DIR" -xf -
            $BUNDLE_DIR/bin/patch-interpreter $BUNDLE_DIR
            docker rm -fv $cid
            [ -f "$AGENT_BIN" ] || (echo "$AGENT_BIN not found!" && exit 1)
            if ! scripts/changes-include-dir $(find . -iname "*devstack*" -o -iname "*openstack*" | sed 's|^\./||' | grep -v '^docs/'); then
                MARKERS="$MARKERS and not openstack"
            fi
            if ! scripts/changes-include-dir $(find . -iname "*conviva*" | sed 's|^\./||' | grep -v '^docs/'); then
                MARKERS="$MARKERS and not conviva"
            fi
            if ! scripts/changes-include-dir $(find . -iname "*jenkins*" | sed 's|^\./||' | grep -v '^docs/'); then
                MARKERS="$MARKERS and not jenkins"
            fi
            echo "export BUNDLE_DIR='$BUNDLE_DIR'" >> $BASH_ENV
            echo "export AGENT_BIN='$AGENT_BIN'" >> $BASH_ENV
            echo "export MARKERS='$MARKERS'" >> $BASH_ENV
      - run_pytest:
          pytest_options: "-n4 -m \"$MARKERS\""
          with_sudo: true

  perf_tests:
    executor: machine_image
    steps:
      - checkout
      - import_image
      - run:
          name: Setup test environment
          command: |
            BUNDLE_DIR="$(pwd)/bundle"
            AGENT_BIN="$BUNDLE_DIR/bin/signalfx-agent"
            TEST_SERVICES_DIR="$(pwd)/test-services"
            MARKERS="perf_test"
            mkdir -p "$BUNDLE_DIR"
            cid=$(docker create quay.io/signalfx/signalfx-agent-dev:latest true)
            docker export $cid | tar -C "$BUNDLE_DIR" -xf -
            $BUNDLE_DIR/bin/patch-interpreter $BUNDLE_DIR
            docker rm -fv $cid
            [ -f "$AGENT_BIN" ] || (echo "$AGENT_BIN not found!" && exit 1)
            echo "export BUNDLE_DIR='$BUNDLE_DIR'" >> $BASH_ENV
            echo "export AGENT_BIN='$AGENT_BIN'" >> $BASH_ENV
            echo "export TEST_SERVICES_DIR='$TEST_SERVICES_DIR'" >> $BASH_ENV
            echo "export MARKERS='$MARKERS'" >> $BASH_ENV
      - run_pytest:
          pytest_options: "-n1 -m \"$MARKERS\""

  k8s_integration_tests:
    executor: machine_image
    parameters:
      k8s_version:
        type: string
    environment:
      K8S_VERSION: "<< parameters.k8s_version >>"
      K8S_MIN_VERSION: "v1.8.0"
      K8S_MAX_VERSION: "v1.14.0"
      K8S_SFX_AGENT: "quay.io/signalfx/signalfx-agent-dev:latest"
      MARKERS: "kubernetes and not collectd"
    steps:
      - checkout
      - run:
          name: Setup test environment
          command: |
            if scripts/changes-include-dir deployments/k8s tests/deployments/helm; then
                # Run k8s and helm tests for all K8S versions if there are deployment changes
                echo "MARKERS='(kubernetes or helm) and not collectd'" >> $BASH_ENV
            elif ! scripts/changes-include-dir Gopkg.toml $(find . -iname "*k8s*" -o -iname "*kube*" | sed 's|^\./||' | grep -v '^docs/'); then
                # Only run k8s tests for K8S_MIN_VERSION and K8S_MAX_VERSION if there are no relevant changes.
                if [[ "$K8S_VERSION" != "$K8S_MIN_VERSION" && "$K8S_VERSION" != "$K8S_MAX_VERSION" ]]; then
                    echo "Skipping K8S $K8S_VERSION integration tests."
                    touch ~/.skip
                fi
            fi
      - import_image
      - run_pytest:
          pytest_options: "-n4 -m \"$MARKERS\" --exitfirst --k8s-timeout=$K8S_TIMEOUT"

  installer_tests:
    executor: machine_image
    steps:
      - checkout
      - run: |
          if ! scripts/changes-include-dir deployments/installer tests/packaging/installer_test.py tests/packaging/common.py tests/packaging/images; then
              echo "Installer code has not changed, skipping tests!"
              touch ~/.skip
              exit 0
          fi
      - run_pytest:
          pytest_options: "-n auto -m 'installer'"
          tests_dir: "./tests/packaging/"

  package_tests:
    executor: machine_image
    parallelism: 2
    parameters:
      package_type:
        default: "rpm"
        type: enum
        enum: ["rpm", "deb", "bundle"]
    environment:
      PACKAGE_TYPE: "<< parameters.package_type >>"
    steps:
      - checkout
      - run: |
          if ! scripts/changes-include-dir Dockerfile packaging tests/packaging scripts/patch-interpreter scripts/patch-rpath; then
              echo "packaging code has not changed, skipping tests!"
              touch ~/.skip
              exit 0
          fi
          export PULL_CACHE=yes
          if [[ $PACKAGE_TYPE == "bundle" ]]; then
              AGENT_VERSION=latest make bundle
          else
              make << parameters.package_type >>-test-package
          fi
          # Run non-upgrade tests on node 0, and upgrade tests on node 1
          if [ $CIRCLE_NODE_INDEX -eq 0 ]; then
              echo "export TEST_MARKERS='<< parameters.package_type >> and not upgrade'" >> $BASH_ENV
          else
              echo "export TEST_MARKERS='<< parameters.package_type >> and upgrade'" >> $BASH_ENV
          fi
      - run_pytest:
          pytest_options: "-n auto -m \"$TEST_MARKERS\" --test-bundle-path ./signalfx-agent-latest.tar.gz"
          tests_dir: "./tests/packaging"

  deployment_tests:
    executor: machine_image
    parallelism: 2
    parameters:
      deployment_type:
        default: "chef"
        type: enum
        enum: ["chef", "puppet", "salt", "ansible"]
    environment:
      DEPLOYMENT: "<< parameters.deployment_type >>"
    steps:
      - checkout
      - run:
          name: Run << parameters.deployment_type >> tests
          command: |
            mkdir -p ~/testresults
            if ! scripts/changes-include-dir deployments/$DEPLOYMENT tests/deployments/$DEPLOYMENT; then
                echo "$DEPLOYMENT code has not changed, skipping tests!"
                touch ~/.skip
                exit 0
            fi
            if [ ! -d tests/deployments/$DEPLOYMENT ]; then
                # no pytest tests to execute for deployment
                touch ~/.skip
                # only run subsequent steps on node 0
                [ $CIRCLE_NODE_INDEX -eq 0 ] || exit 0
            fi
            cd deployments/$DEPLOYMENT
            make dev-image
            case "$DEPLOYMENT" in
            chef)
                CHEF_DEV="docker run --rm \
                    --workdir /chef-repo/cookbooks/signalfx_agent \
                    signalfx-agent-chef-dev"

                $CHEF_DEV chef exec rspec --format RspecJunitFormatter | sed '/No examples found./d' | tee ~/testresults/chefspec.xml
                $CHEF_DEV foodcritic .
                $CHEF_DEV cookstyle .
                if [ $CIRCLE_NODE_INDEX -eq 0 ]; then
                    echo "export TEST_MARKERS='chef and not upgrade_downgrade'" >> $BASH_ENV
                else
                    echo "export TEST_MARKERS='chef and upgrade_downgrade'" >> $BASH_ENV
                fi
                ;;
            puppet)
                docker run --rm \
                    signalfx-agent-puppet-dev \
                    rspec spec --format RspecJunitFormatter | tee ~/testresults/puppetspec.xml
                docker run --rm \
                    signalfx-agent-puppet-dev \
                    puppet-lint .
                ;;
            salt)
                docker run --rm \
                    signalfx-agent-salt-dev \
                    salt '*' state.apply | tee ~/testresults/salt.out
                ;;
            ansible)
                docker run --rm \
                    --cap-add DAC_READ_SEARCH \
                    --cap-add SYS_PTRACE \
                    signalfx-agent-ansible-dev \
                    ansible-playbook -i inventory example-playbook.yml --connection=local \
                    -e '{"sfx_agent_config": {"signalFxAccessToken": "MyToken"}}' | tee ~/testresults/ansible.out
                docker run --rm \
                    signalfx-agent-ansible-dev \
                    ansible-lint .
                ;;
            *)
                echo "Deployment $DEPLOYMENT not supported!"
                exit 1
            esac
      - save_test_results
      - run_pytest:
          pytest_options: "-n auto -m \"$TEST_MARKERS\""
          tests_dir: "./tests/deployments/"

  pylint_black:
    executor: python36
    parameters:
      target:
        default: "python"
        type: enum
        enum: ["python", "pytest"]
    steps:
      - checkout
      - run: |
          TARGET=<< parameters.target >>
          TARGET_DIR=$TARGET
          if [ "$TARGET" = "pytest" ]; then
              TARGET_DIR="tests"
          fi
          if ! scripts/changes-include-dir $TARGET_DIR; then
              echo "$TARGET code has not changed, skipping pylint/black!"
              exit 0
          fi
          if [ "$TARGET" = "pytest" ]; then
              pip install -q -r tests/requirements.txt
          else
              pip install -q -e python
              pip install -q -r python/test-requirements.txt
          fi
          (make lint-$TARGET && git diff --exit-code $TARGET_DIR ) || \
              (echo "Pylint/black issue(s) found in $TARGET_DIR directory. Run \`make lint-$TARGET\` in the dev image, resolve the issues, and commit the changes." && exit 1)

  update_stage_cache:
    docker:
      - image: docker:18.09
    steps:
      - checkout
      - setup_remote_docker:
          docker_layer_caching: false
      - run: |
          apk add make bash
          docker login -u="signalfx+circleci" -p="$CIRCLECI_QUAY_TOKEN" quay.io
          PULL_CACHE=yes make stage-cache

workflows:
  build_test:
    jobs:
      - build
      - modules
      - gotests
      - integration_tests:
          requires:
            - build
      - perf_tests:
          requires:
            - build
      - k8s_integration_tests:
          name: "k8s_v1.14.0_integration_tests"
          k8s_version: "v1.14.0"
          requires:
            - build
            - helm_check
      - k8s_integration_tests:
          name: "k8s_v1.13.0_integration_tests"
          k8s_version: "v1.13.0"
          requires:
            - build
            - helm_check
      - k8s_integration_tests:
          name: "k8s_v1.12.0_integration_tests"
          k8s_version: "v1.12.0"
          requires:
            - build
            - helm_check
      - k8s_integration_tests:
          name: "k8s_v1.11.0_integration_tests"
          k8s_version: "v1.11.0"
          requires:
            - build
            - helm_check
      - k8s_integration_tests:
          name: "k8s_v1.10.0_integration_tests"
          k8s_version: "v1.10.0"
          requires:
            - build
            - helm_check
      - k8s_integration_tests:
          name: "k8s_v1.9.0_integration_tests"
          k8s_version: "v1.9.0"
          requires:
            - build
            - helm_check
      - k8s_integration_tests:
          name: "k8s_v1.8.0_integration_tests"
          k8s_version: "v1.8.0"
          requires:
            - build
            - helm_check
      - docs_test
      - installer_tests
      - package_tests:
          name: "rpm_package_tests"
          package_type: "rpm"
      - package_tests:
          name: "deb_package_tests"
          package_type: "deb"
      - deployment_tests:
          name: "chef_tests"
          deployment_type: "chef"
      - deployment_tests:
          name: "puppet_tests"
          deployment_type: "puppet"
      - deployment_tests:
          name: "salt_tests"
          deployment_type: "salt"
      - deployment_tests:
          name: "ansible_tests"
          deployment_type: "ansible"
      - pylint_black:
          name: "pytest_lint"
          target: "pytest"
      - pylint_black:
          name: "python_lint"
          target: "python"
      - helm_check
  stage_cache_job:
    jobs:
      - update_stage_cache
    triggers:
      - schedule:
          # Run every two hours during US workdays
          cron: "0 10,12,14,16,18,20,22,0 * * 1-5"
          filters:
            branches:
              only:
                - master<|MERGE_RESOLUTION|>--- conflicted
+++ resolved
@@ -209,11 +209,7 @@
             BUNDLE_DIR="$(pwd)/bundle"
             AGENT_BIN="$BUNDLE_DIR/bin/signalfx-agent"
             TEST_SERVICES_DIR="$(pwd)/test-services"
-<<<<<<< HEAD
-            MARKERS="not packaging and not installer and not kubernetes and not windows_only and not deployment and not perf_test"
-=======
-            MARKERS="not packaging and not installer and not k8s and not windows_only and not deployment and not perf_test and not bundle"
->>>>>>> 549af17b
+            MARKERS="not packaging and not installer and not kubernetes and not windows_only and not deployment and not perf_test and not bundle"
             mkdir -p "$BUNDLE_DIR"
             cid=$(docker create quay.io/signalfx/signalfx-agent-dev:latest true)
             docker export $cid | tar -C "$BUNDLE_DIR" -xf -
