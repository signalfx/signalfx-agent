# SignalFx Smart Agent 

[![GoDoc](https://godoc.org/github.com/signalfx/signalfx-agent?status.svg)](https://godoc.org/github.com/signalfx/signalfx-agent)
[![CircleCI](https://circleci.com/gh/signalfx/signalfx-agent.svg?style=shield)](https://circleci.com/gh/signalfx/signalfx-agent)

The SignalFx Smart Agent is a successor to our previous [collectd
agent](https://github.com/signalfx/collectd) that uses collectd internally on Linux.
Any existing Python or C-based collectd plugins will work with the SignalFx Smart Agent without
modification.  

SignalFx Smart Agent for Windows does not include collectd; therefore, C-based collectd plugins
are not available for Windows. The SignalFx Smart Agent can
run python-based collectd plugins without collectd.  

 - [Components](#components)
 - [Installation](#installation)
 - [Other methods of agent installation](#other-methods-of-agent-installation)
 - [Configuration](#configuration)
 - [Logging](#logging)
 - [Proxy Support](#proxy-support)
 - [Diagnostics](#diagnostics)
 - [Development](#development)

## Components

SignalFx Smart Agent has three main components:

<<<<<<< HEAD
1) _Observers_ that discover applications and services running on the host.
2) _Monitors_ that collect metrics from the host and applications.
3) The _Writer_ that sends the metrics collected by monitors to SignalFx.
=======
1) _Observers_ that discover applications and services running on the host
2) _Monitors_ that collect metrics, events, and dimension properties the host and applications
3) The _Writer_ that sends the metrics, events, and dimension updates collected by monitors to SignalFx.
>>>>>>> d6ec7cd4

### Observers

Observers watch the various environments that we support to discover running
services and automatically configure the agent to send metrics for those
services.

For a list of supported observers and their configurations,
see [Observer Config](./docs/observer-config.md).

### Monitors

Monitors collect metrics from the host system and services.  They are
configured under the `monitors` list in the agent config.  For
application-specific monitors, you can define discovery rules in your monitor
configuration. A separate monitor instance is created for each discovered
instance of applications that match a discovery rule. See [Auto
Discovery](./docs/auto-discovery.md) for more information.

Many of the monitors are built around [collectd](https://collectd.org), an open
source third-party monitor, and use it to collect metrics. Some other monitors
do not use collectd. All supported monitors are configured the same way.

For a list of supported monitors and their configurations,
see [Monitor Config](./docs/monitor-config.md).

The agent monitors services/applications running on the
same host as the agent.  This is in keeping with the collectd model.  The main
issue with monitoring services on other hosts is that the `host` dimension that
collectd sets on all metrics will currently get set to the hostname of the
machine that the agent is running on.  This allows everything to have a
consistent `host` dimension so that metrics can be matched to a specific
machine during metric analysis.

### Writer

The writer collects metrics emitted by the configured monitors and sends them
to SignalFx. 
[Writer configuration](./docs/config-schema.md#writer) is 
only necessary if a very large number of metrics flows through a
single agent.

## Installation

<<<<<<< HEAD
To get started deploying the Smart Agent on a single host for Windows or Linux, see the
[Smart Agent Quick Install](./docs/smart-agent-quick-install.md) guide. For more information to help you set up Smart Agent on your network, see [Smart Agent Next Steps](./docs/smart-agent-next-steps). Technical details for other methods of agent installation are discussed below.
=======
The agent is available for Linux in both a containerized and standalone form.
Whatever form you use, the dependencies are completely bundled along with the
agent, including a Java JRE runtime and a Python runtime, so there are no
additional dependencies required.  This means that the agent should work on any
relatively modern Linux distribution (kernel version 2.6+).

The agent is also available on Windows in standalone form.  It
contains its own Python runtime, but has an external depencency on the
[Visual C++ Compiler for Python 2.7](https://www.microsoft.com/EN-US/DOWNLOAD/DETAILS.ASPX?ID=44266)
in order to operate.  The agent supports Windows Server 2008 and above.

To get started deploying the Smart Agent directly on a host, see the
[Smart Agent Quickstart](./docs/smart-agent-quickstart.md) guide.

### Deployment
We support the following deployment/configuration management tools to automate the
installation process.  See [Bundles](#bundles) for a list of underlying
packages for the agent.

#### Installer Script
For non-containerized environments, there is a convenience script that you can
run on your host to install the agent package.  This is useful for testing and
trials, but for full-scale deployments you will probably want to use a
configuration management system like Chef or Puppet.

##### Linux
You can [view the source for the installer script](./deployments/installer/install.sh)
and use it on your hosts by running:

```sh
curl -sSL https://dl.signalfx.com/signalfx-agent.sh > /tmp/signalfx-agent.sh
sudo sh /tmp/signalfx-agent.sh YOUR_SIGNALFX_API_TOKEN --realm YOUR_SIGNALFX_REALM
```

##### Windows
The Agent has two dependencies on Windows which must be satisfied before running the installer script.

- [.Net Framework 3.5](https://docs.microsoft.com/en-us/dotnet/framework/install/dotnet-35-windows-10) (Windows 8+)
- [Visual C++ Compiler for Python 2.7](https://www.microsoft.com/EN-US/DOWNLOAD/DETAILS.ASPX?ID=44266)

The installer script is written for Powershell v3.0 and above and will not function correctly on earlier versions.

Once the dependencies have been installed, please run the installer script below.
You can [view the source for the installer script](./deployments/installer/install.ps1)
and use it on your hosts in powershell by running:

`& {Set-ExecutionPolicy Bypass -Scope Process -Force; $script = ((New-Object System.Net.WebClient).DownloadString('https://dl.signalfx.com/signalfx-agent.ps1')); $params = @{access_token = "YOUR_SIGNALFX_API_TOKEN"; ingest_url = "https://ingest.YOUR_SIGNALFX_REALM.signalfx.com"; api_url = "https://api.YOUR_SIGNALFX_REALM.signalfx.com"}; Invoke-Command -ScriptBlock ([scriptblock]::Create(". {$script} $(&{$args} @params)"))}`

The agent should be installed to `\Program Files\SignalFx\SignalFxAgent`, and the default configuration file
should be installed at `\ProgramData\SignalFxAgent`.

#### Chef
We offer a Chef cookbook to install and configure the agent.  See [the cookbook
source](./deployments/chef) and [on the Chef
Supermarket](https://supermarket.chef.io/cookbooks/signalfx_agent).
>>>>>>> d6ec7cd4

## Other methods of agent installation

The agent is available for Linux in both a containerized and standalone form.
In both forms the dependencies are completely bundled along with the
agent, including a Java JRE runtime and a Python runtime, so there are no
additional dependencies required. The agent works on any modern Linux distribution (kernel version 2.6+).  

The agent is also available on Windows in standalone form.  

Alternative installation to using the distribution package are shown below. Instructions for installing Smart Agent on multiple hosts is in [Next Steps](./docs/smart-agent-next-steps.md). 

### Linux Standalone tar.gz

If you don't want to use a distro package, we offer a
.tar.gz that can be deployed to the target host.  This bundle is available for
download on the [Github Releases
Page](https://github.com/signalfx/signalfx-agent/releases) for each new
release.

When using the [host observer](./docs/observers/host.md), the agent requires
the [Linux
capabilities](http://man7.org/linux/man-pages/man7/capabilities.7.html)
`DAC_READ_SEARCH` and `SYS_PTRACE`. These are necessary for the
agent to determine which processes are listening on network ports on the host.
Other than that, there is nothing built into the agent that requires privileges.
When using a package to install the agent, the agent binary is given those
capabilities in the package post-install script, but the agent is run as the
`signalfx-agent` user.  If you are not using the `host` observer, then you can
strip those capabilities from the agent binary if so desired.

You should generally not run the agent as `root` unless you can't use
capabilities for some reason.

To use the bundle:

1) Unarchive it to a directory of your choice on the target system.

2) Go into the unarchived `signalfx-agent` directory and run
`bin/patch-interpreter $(pwd)`.  This ensures that the binaries in the bundle
have the right loader set on them since your host's loader may not be
compatible.

2) Ensure a valid configuration file is available somewhere on the target
system.  The main thing that the distro packages provide -- but that you will
have to provide manually with the bundle -- is a run directory for the agent to
use.  Since you aren't installing from a package, there are three config 
options that you will especially want to consider:

 - `internalStatusHost` - This is the host name that
	 the agent will listen on so that the `signalfx-agent status` command can
	 read diagnostic information from a running agent.  This is also the host name the
	 agent will listen on to serve internal metrics about the agent.  These metrics can
	 can be scraped by the `internal-metrics` monitor.  This will default to `localhost`
	 if left blank.

 - `internalStatusPort` - This is the port that the agent will listen on so that
	 the `signalfx-agent status` command can read diagnostic information from
	 a running agent.  This is also the host name the agent will listen on to serve
	 internal metrics about the agent.  These metrics can can be scraped by the
	 `internal-metrics` monitor.  This will default to `8095`.

 - `collectd.configDir` - This is where the agent writes the managed collectd
	 config, since collectd can only be configured by files.  Note that **this
	 entire dir will be wiped by the agent upon startup** so that it doesn't
	 pick up stale collectd config, so be sure that it is not used for anything
	 else.  Also note that **these files could have sensitive information in
	 them** if you have passwords configured for collectd monitors, so you
	 might want to place this dir on a `tmpfs` mount to avoid credentials 
	 persisting on disk.

3) Run the agent by invoking the archive path
`signalfx-agent/bin/signalfx-agent -config <path to config.yaml>`.  By default,
the agent logs only to stdout/err. If you want to persist logs, you must direct
the output to a log file or other log management system.  See the
[signalfx-agent command](./docs/signalfx-agent.1.man) doc for more information on
supported command flags.

### Windows Standalone .zip

If you don't want to use the installer script, we offer a
.zip that can be deployed to the target host.  This bundle is available for
download on the [Github Releases
Page](https://github.com/signalfx/signalfx-agent/releases) for each new
release.

On Windows the agent must be installed and run under an administrator account.

Before proceeding make sure the following requirements are met.
- [.Net Framework 3.5](https://docs.microsoft.com/en-us/dotnet/framework/install/dotnet-35-windows-10) (Windows 8+)
- [Visual C++ Compiler for Python 2.7](https://www.microsoft.com/EN-US/DOWNLOAD/DETAILS.ASPX?ID=44266)

To use the bundle:

1) Unzip it to a directory of your choice on the target system.

2) Ensure a valid configuration file is available somewhere on the target
system.  The main thing that the installer script provides -- but that you will
have to provide manually with the bundle -- is a run directory for the agent to
use.  Since you aren't installing from a package, there are two config
options that you will especially want to consider:

 - `internalStatusHost` - This is the host name that
	 the agent will listen on so that the `signalfx-agent status` command can
	 read diagnostic information from a running agent.  This is also the host name the
	 agent will listen on to serve internal metrics about the agent.  These metrics can
	 can be scraped by the `internal-metrics` monitor.  This will default to `localhost`
	 if left blank.

 - `internalStatusPort` - This is the port that the agent will listen on so that
	 the `signalfx-agent status` command can read diagnostic information from
	 a running agent.  This is also the host name the agent will listen on to serve
	 internal metrics about the agent.  These metrics can can be scraped by the
	 `internal-metrics` monitor.  This will default to `8095`.

3) Run the agent by invoking the agent executable
`SignalFxAgent\bin\signalfx-agent.exe -config <path to config.yaml>`.  By default,
the agent logs only to stdout/err. If you want to persist logs, you must direct
the output to a log file or other log management system.  See the
[signalfx-agent command](./docs/signalfx-agent.1.man) doc for more information on
supported command flags.

4) You may optionally install the agent as a Windows service by invoking the
agent executable and specifying a few command line flags.  The examples below
show how to do install and start the agent as a Windows service.

- Install Service

		PS> SignalFx\SignalFxAgent\bin\signalfx-agent.exe -service "install" -logEvents -config <path to config file>

- Start Service

		PS> SignalFx\SignalFxAgent\bin\signalfx-agent.exe -service "start"

## Configuration

The agent is configured primarily from a YAML file. By default, the agent config
is installed at and looked for at `/etc/signalfx/agent.yaml` on Linux and
`\ProgramData\SignalFxAgent\agent.yaml` on Windows. This can be
overridden by the `-config` command line flag.

For the full schema of the config, see [Config Schema](./docs/config-schema.md).

For information on how to configure the agent from remote sources, such as
other files on the filesystem or KV stores such as Etcd, see [Remote
Configuration](./docs/remote-config.md).

## Logging

The default log level is `info`, which will log anything noteworthy in the
agent without spamming the logs too much.  Most of the `info` level logs are on
startup and upon service discovery changes.  `debug` will create very verbose
log output and should only be used when trying to resolve a problem with the
agent.  You can change the log level with the `logging: {level: info}` YAML
config option.

The agent will emit logs in either an unstructed text (default) or JSON format.
You can configure it to emit JSON logs with the `logging: {format: json}` YAML
config option.

### Linux

Currently the agent only supports logging to stdout/stderr, which will
generally be redirected by the init scripts we provide to either a file at
`/var/log/signalfx-agent.log` or to the systemd journal on newer distros.

### Windows

On Windows, the agent will log to the console when executed directly in a shell.
If the agent is configured as a windows service, log events will be logged to the
Windows Event Log.  Use the Event Viewer application to read the logs.  The Event
Viewer is located under `Start > Administrative Tools > Event Viewer`.  You can
see logged events from the agent service under `Windows Logs > Application`.

## Proxy Support

To use an HTTP(S) proxy, set the environment variable `HTTP_PROXY` and/or
`HTTPS_PROXY` in the container configuration to proxy either protocol.  The
SignalFx ingest and API servers both use HTTPS.  If the `NO_PROXY` envvar
exists, the agent will automatically append the local services to the envvar to
not use the proxy.

If the agent is running as a local service on the host, refer to the host's 
service management documentation for how to pass environment variables to the
agent service in order to enable proxy support when the agent service is started.  

For example, if the host services are managed by systemd, create the 
`/etc/systemd/system/signalfx-agent.service.d/myproxy.conf` file and add the 
following to the file:
```
[Service]
Environment="HTTP_PROXY=http://proxy.example.com:8080/"
Environment="HTTPS_PROXY=https://proxy.example.com:8081/"
```
Then execute `systemctl daemon-reload` and `systemctl restart signalfx-agent.service`
to restart the agent service with proxy support.

## Diagnostics
The agent serves diagnostic information on an HTTP server at the address
configured by the `internalStatusHost` and `internalStatusPort` option.  As a
convenience, the command `signalfx-agent status` will read this server and dump
out its contents.  That command will also explain how to get further diagnostic
information.

Also see our [FAQ](./docs/faq.md) for more troubleshooting help.

## Development

If you wish to contribute to the agent, see the [Developer's
Guide](./docs/development.md).
<|MERGE_RESOLUTION|>--- conflicted
+++ resolved
@@ -25,15 +25,10 @@
 
 SignalFx Smart Agent has three main components:
 
-<<<<<<< HEAD
-1) _Observers_ that discover applications and services running on the host.
-2) _Monitors_ that collect metrics from the host and applications.
-3) The _Writer_ that sends the metrics collected by monitors to SignalFx.
-=======
+
 1) _Observers_ that discover applications and services running on the host
 2) _Monitors_ that collect metrics, events, and dimension properties the host and applications
 3) The _Writer_ that sends the metrics, events, and dimension updates collected by monitors to SignalFx.
->>>>>>> d6ec7cd4
 
 ### Observers
 
@@ -78,66 +73,9 @@
 
 ## Installation
 
-<<<<<<< HEAD
 To get started deploying the Smart Agent on a single host for Windows or Linux, see the
 [Smart Agent Quick Install](./docs/smart-agent-quick-install.md) guide. For more information to help you set up Smart Agent on your network, see [Smart Agent Next Steps](./docs/smart-agent-next-steps). Technical details for other methods of agent installation are discussed below.
-=======
-The agent is available for Linux in both a containerized and standalone form.
-Whatever form you use, the dependencies are completely bundled along with the
-agent, including a Java JRE runtime and a Python runtime, so there are no
-additional dependencies required.  This means that the agent should work on any
-relatively modern Linux distribution (kernel version 2.6+).
-
-The agent is also available on Windows in standalone form.  It
-contains its own Python runtime, but has an external depencency on the
-[Visual C++ Compiler for Python 2.7](https://www.microsoft.com/EN-US/DOWNLOAD/DETAILS.ASPX?ID=44266)
-in order to operate.  The agent supports Windows Server 2008 and above.
-
-To get started deploying the Smart Agent directly on a host, see the
-[Smart Agent Quickstart](./docs/smart-agent-quickstart.md) guide.
-
-### Deployment
-We support the following deployment/configuration management tools to automate the
-installation process.  See [Bundles](#bundles) for a list of underlying
-packages for the agent.
-
-#### Installer Script
-For non-containerized environments, there is a convenience script that you can
-run on your host to install the agent package.  This is useful for testing and
-trials, but for full-scale deployments you will probably want to use a
-configuration management system like Chef or Puppet.
-
-##### Linux
-You can [view the source for the installer script](./deployments/installer/install.sh)
-and use it on your hosts by running:
-
-```sh
-curl -sSL https://dl.signalfx.com/signalfx-agent.sh > /tmp/signalfx-agent.sh
-sudo sh /tmp/signalfx-agent.sh YOUR_SIGNALFX_API_TOKEN --realm YOUR_SIGNALFX_REALM
-```
-
-##### Windows
-The Agent has two dependencies on Windows which must be satisfied before running the installer script.
-
-- [.Net Framework 3.5](https://docs.microsoft.com/en-us/dotnet/framework/install/dotnet-35-windows-10) (Windows 8+)
-- [Visual C++ Compiler for Python 2.7](https://www.microsoft.com/EN-US/DOWNLOAD/DETAILS.ASPX?ID=44266)
-
-The installer script is written for Powershell v3.0 and above and will not function correctly on earlier versions.
-
-Once the dependencies have been installed, please run the installer script below.
-You can [view the source for the installer script](./deployments/installer/install.ps1)
-and use it on your hosts in powershell by running:
-
-`& {Set-ExecutionPolicy Bypass -Scope Process -Force; $script = ((New-Object System.Net.WebClient).DownloadString('https://dl.signalfx.com/signalfx-agent.ps1')); $params = @{access_token = "YOUR_SIGNALFX_API_TOKEN"; ingest_url = "https://ingest.YOUR_SIGNALFX_REALM.signalfx.com"; api_url = "https://api.YOUR_SIGNALFX_REALM.signalfx.com"}; Invoke-Command -ScriptBlock ([scriptblock]::Create(". {$script} $(&{$args} @params)"))}`
-
-The agent should be installed to `\Program Files\SignalFx\SignalFxAgent`, and the default configuration file
-should be installed at `\ProgramData\SignalFxAgent`.
-
-#### Chef
-We offer a Chef cookbook to install and configure the agent.  See [the cookbook
-source](./deployments/chef) and [on the Chef
-Supermarket](https://supermarket.chef.io/cookbooks/signalfx_agent).
->>>>>>> d6ec7cd4
+
 
 ## Other methods of agent installation
 
