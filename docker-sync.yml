version: 2
options:
  # optional, activate this if you need to debug something, default is false
  # IMPORTANT: do not run stable with this, it creates a memory leak, turn off verbose when you are done testing
  verbose: false

  # optional, default: pwd, root directory to be used when transforming sync src into absolute path, accepted values: pwd (current working directory), config_path (the directory where docker-sync.yml is found)
  project_root: pwd

syncs:
  signalfx-agent-sync:
    # os aware sync strategy, defaults to native_osx under MacOS (except with docker-machine which use unison), and native docker volume under linux
    # remove this option to use the default strategy per os or set a specific one
    sync_strategy: native_osx

    # which folder to watch / sync from - you can use tilde, it will get expanded.
    # the contents of this directory will be synchronized to the Docker volume with the name of this sync entry ('signalfx-agent' here)
    src: './'

    host_disk_mount_mode: cached # see https://docs.docker.com/docker-for-mac/osxfs-caching/#cached

    # other unison options can also be specified here, which will be used when run under osx,
    # and ignored when run under linux

    sync_excludes:
    - Path .git
    - Path signalfx-agent
    - Path monitor-code-gen
    - Path scripts/windows/vagrant/boxcutter
<<<<<<< HEAD
=======
    - Name __pycache__
    - Name *.exe
    - Name *.tar.gz
>>>>>>> 18f148da
    - Name .idea
    - Name .DS_Store

    # use this to change the exclude syntax.
    # Path: you match the exact path ( nesting problem )
    # Name: If a file or a folder does match this string ( solves nesting problem )
    # Regex: Define a regular expression
    # none: You can define a type for each sync exclude, so sync_excludes: ['Name .git', 'Path Gemlock']
    #
    # for more see http://www.cis.upenn.edu/~bcpierce/unison/download/releases/stable/unison-manual.html#pathspec
    sync_excludes_type: none

    # monit can be used to monitor the health of unison in the native_osx strategy and can restart unison if it detects a problem
    # optional: use this to switch monit monitoring on
    monit_enable: true
    # optional: use this to change how many seconds between each monit check (cycle)
    monit_interval: 3
    # optional: use this to change how many consecutive times high cpu usage must be observed before unison is restarted
    monit_high_cpu_cycles: 2<|MERGE_RESOLUTION|>--- conflicted
+++ resolved
@@ -27,12 +27,9 @@
     - Path signalfx-agent
     - Path monitor-code-gen
     - Path scripts/windows/vagrant/boxcutter
-<<<<<<< HEAD
-=======
     - Name __pycache__
     - Name *.exe
     - Name *.tar.gz
->>>>>>> 18f148da
     - Name .idea
     - Name .DS_Store
 
