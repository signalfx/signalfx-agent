version: 2
references:
  executor: &executor
    machine:
      image: circleci/classic:201711-01

  attach_workspace: &attach_workspace
    attach_workspace:
      at: /tmp/workspace

  import_image: &import_image
    run: |
      docker load -i /tmp/workspace/image.tar

  import_final_image: &import_final_image
    run: |
      docker load -i /tmp/workspace/final_image.tar

  import_minikube_image: &import_minikube_image
    run: |
      docker load -i /tmp/workspace/minikube_image.tar

  run_k8s_integration_tests: &run_k8s_integration_tests
    run:
      no_output_timeout: 30m
      command: |
        set +e
        for ((i=0; i<3; i++)); do
            mkdir ~/testresults
            docker run -d --rm \
                -e K8S_VERSION=$(eval "echo -n $K8S_VERSION") \
                -p 8443 \
                -p 2375 \
                -v /tmp/scratch:/tmp/scratch \
                --privileged \
                --name minikube \
                minikube:latest
            if [ $? -eq 0 ]; then
                docker run --rm -t --net host \
                    -v /var/run/docker.sock:/var/run/docker.sock \
                    -v /tmp/scratch:/tmp/scratch \
                    -v ~/testresults:/output \
                    --name signalfx-agent-dev \
                    signalfx-agent-dev \
                        pytest \
                            -m "k8s" \
                            --verbose \
                            --junitxml=/output/integration_tests.xml \
                            --html=/output/k8s_integration_tests.html \
                            --self-contained-html \
                            --k8s-versions=$(eval "echo -n $K8S_VERSION") \
                            --k8s-timeout=600 \
                            --k8s-agent-name=quay.io/signalfx/signalfx-agent-dev \
                            --k8s-agent-tag=k8s-test \
                            --k8s-metrics-timeout=600 \
                            --k8s-container=minikube \
                            -s \
                            tests && exit 0
            fi
            docker rm -f minikube signalfx-agent-dev
            rm -rf ~/testresults
            sleep 10
        done
        exit 1

jobs:
  build:
    <<: *executor
    steps:
     - checkout
     - run: |
         set -x
         export PULL_CACHE=yes
         source scripts/common.sh
         do_docker_build signalfx-agent-dev latest dev-extras
     - run: |
         mkdir -p /tmp/workspace
         docker save -o /tmp/workspace/image.tar signalfx-agent-dev:latest
     - persist_to_workspace:
         root: /tmp/workspace
         paths:
           - image.tar

  build_final_image:
    <<: *executor
    steps:
     - checkout
     - run: |
         set -x
         export PULL_CACHE=yes
         export AGENT_VERSION=k8s-test
         ./scripts/build
     - run: |
         mkdir -p /tmp/workspace
         docker save -o /tmp/workspace/final_image.tar quay.io/signalfx/signalfx-agent-dev:k8s-test
     - persist_to_workspace:
         root: /tmp/workspace
         paths:
           - final_image.tar

  build_minikube_image:
    <<: *executor
    steps:
      - checkout
      - run: |
          set -x
          docker build --build-arg MINIKUBE_VERSION=v0.26.0 -t minikube:latest test-services/minikube
      - run: |
          mkdir -p /tmp/workspace
          docker save -o /tmp/workspace/minikube_image.tar minikube:latest
      - persist_to_workspace:
          root: /tmp/workspace
          paths:
            - minikube_image.tar

  lint: 
    <<: *executor
    steps:
      - *attach_workspace
      - *import_image
      - run: docker run --rm signalfx-agent-dev make lint

  vet: 
    <<: *executor
    steps:
      - *attach_workspace
      - *import_image
      - run: docker run --rm signalfx-agent-dev make vet

  gotests: 
    <<: *executor
    steps:
      - *attach_workspace
      - *import_image
      - run: |
<<<<<<< HEAD
          set +e
          for ((i=0; i<3; i++)); do
              mkdir ~/testresults
              docker run --rm \
                -v ~/testresults:/output \
                signalfx-agent-dev \
                timeout 120 bash -eo pipefail -c "make templates && go test -v ./... | go2xunit > /output/unit.xml" && exit 0
              rm -rf ~/testresults
              sleep 10
          done
          exit 1
=======
          mkdir ~/testresults
          docker run --rm \
            signalfx-agent-dev \
            bash -eo pipefail -c "make templates >/dev/null && go test -v ./... | tee /dev/stderr | go2xunit" > ~/testresults/unit.xml
>>>>>>> 6e38b02e

      - store_test_results:
          path: ~/testresults

  docs_test: 
    <<: *executor
    steps:
      - *attach_workspace
      - *import_image
      - checkout
      - run: |
          docker run --rm \
            -v $(eval "echo -n $CIRCLE_WORKING_DIRECTORY")/.git:/go/src/github.com/signalfx/signalfx-agent/.git \
            signalfx-agent-dev \
            bash -ec "make docs && git diff --exit-code" || \
            (echo 'Docs are not updated in the repo! Run `make docs` in the dev image and commit those changes.' && exit 1)

  integration_tests: 
    <<: *executor
    steps:
      - *attach_workspace
      - *import_image
      - run: |
          set +e
          for ((i=0; i<3; i++)); do
              mkdir ~/testresults
              docker run --rm -v /var/run/docker.sock:/var/run/docker.sock -v ~/testresults:/output signalfx-agent-dev pytest -n8 --junitxml=/output/integration_tests.xml -m "not packaging and not installer and not k8s" tests && exit 0
              rm -rf ~/testresults
              sleep 10
          done
          exit 1
      - store_test_results:
          path: ~/testresults

  k8s_v1.10.0_integration_tests:
    <<: *executor
    environment:
      K8S_VERSION: "v1.10.0"
    steps:
      - *attach_workspace
      - *import_image
      - *import_final_image
      - *import_minikube_image
      - *run_k8s_integration_tests
      - store_test_results:
          path: ~/testresults
      - store_artifacts:
          path: ~/testresults/k8s_integration_tests.html

  k8s_v1.9.0_integration_tests:
    <<: *executor
    environment:
      K8S_VERSION: "v1.9.0"
    steps:
      - *attach_workspace
      - *import_image
      - *import_final_image
      - *import_minikube_image
      - *run_k8s_integration_tests
      - store_test_results:
          path: ~/testresults
      - store_artifacts:
          path: ~/testresults/k8s_integration_tests.html

  k8s_v1.8.0_integration_tests:
    <<: *executor
    environment:
      K8S_VERSION: "v1.8.0"
    steps:
      - *attach_workspace
      - *import_image
      - *import_final_image
      - *import_minikube_image
      - *run_k8s_integration_tests
      - store_test_results:
          path: ~/testresults
      - store_artifacts:
          path: ~/testresults/k8s_integration_tests.html

  k8s_v1.7.0_integration_tests:
    <<: *executor
    environment:
      K8S_VERSION: "v1.7.0"
    steps:
      - *attach_workspace
      - *import_image
      - *import_final_image
      - *import_minikube_image
      - *run_k8s_integration_tests
      - store_test_results:
          path: ~/testresults
      - store_artifacts:
          path: ~/testresults/k8s_integration_tests.html

  rpm_package_tests:
    <<: *executor
    steps:
      - checkout
      - run: |
          mkdir ~/testresults

          if ! scripts/changes-include-dir packaging/rpm; then
              echo "RPM packaging code has not changed, skipping tests!"
              exit 0
          fi

          sudo apt-get update && sudo apt-get install -y python3-pip
          sudo pip3 install -r tests/requirements.txt

          export PULL_CACHE=yes
          ./packaging/rpm/build

          mkdir /tmp/scratch

          pytest -n auto -m "rpm" --junitxml=~/testresults/rpm.xml ./tests/packaging

      - store_test_results:
          path: ~/testresults

      - store_artifacts:
          path: ~/project/packaging/rpm/output
          destination: /packages/

  deb_package_tests:
    <<: *executor
    steps:
      - checkout
      - run: |
          mkdir ~/testresults

          if ! scripts/changes-include-dir packaging/deb; then
              echo "Debian packaging code has not changed, skipping tests!"
              exit 0
          fi

          sudo apt-get update && sudo apt-get install -y python3-pip
          sudo pip3 install -r tests/requirements.txt

          export PULL_CACHE=yes
          ./packaging/deb/build

          mkdir /tmp/scratch

          pytest -n auto -m "deb" --junitxml=~/testresults/deb.xml ./tests/packaging

      - store_test_results:
          path: ~/testresults

      - store_artifacts:
          path: ~/project/packaging/deb/output
          destination: /packages/

  chef_tests:
    <<: *executor
    steps:
      - checkout
      - run: |
          mkdir ~/testresults

          if ! scripts/changes-include-dir deployments/chef; then
              echo "Chef cookbook code has not changed, skipping tests!"
              exit 0
          fi

          cd deployments/chef
          make dev-image
          docker run --rm \
            signalfx-agent-chef-dev \
            chef exec rspec --format RspecJunitFormatter > ~/testresults/chefspec.xml

          docker run --rm \
            signalfx-agent-chef-dev \
            foodcritic .

      - store_test_results:
          path: ~/testresults

  puppet_tests:
    <<: *executor
    steps:
      - checkout
      - run: |
          mkdir ~/testresults

          if ! scripts/changes-include-dir deployments/puppet; then
              echo "Puppet module code has not changed, skipping tests!"
              exit 0
          fi

          cd deployments/puppet
          make dev-image
          docker run --rm \
            signalfx-agent-puppet-dev \
            rspec spec --format RspecJunitFormatter > ~/testresults/puppetspec.xml

          docker run --rm \
            signalfx-agent-puppet-dev \
            puppet-lint .

      - store_test_results:
          path: ~/testresults

  salt_tests:
    <<: *executor
    steps:
      - checkout
      - run: |
          mkdir ~/testresults

          if ! scripts/changes-include-dir deployments/salt; then
              echo "Salt module code has not changed, skipping tests!"
              exit 0
          fi

          cd deployments/salt
          make dev-image
          docker run --rm \
          signalfx-agent-salt-dev salt '*' state.apply > ~/testresults/salt.out


      - store_test_results:
          path: ~/testresults

  ansible_tests:
    <<: *executor
    steps:
      - checkout
      - run: |
          mkdir ~/testresults

          if ! scripts/changes-include-dir deployments/ansible; then
              echo "Ansible playbook code has not changed, skipping tests!"
              exit 0
          fi

          cd deployments/ansible
          make dev-image
          docker run --rm \
            signalfx-agent-ansible-dev \
            ansible-playbook -i inventory example-playbook.yml --connection=local > ~/testresults/ansible.out

          docker run --rm \
            signalfx-agent-ansible-dev \
            ansible-lint .

      - store_test_results:
          path: ~/testresults

workflows:
  version: 2
  build_test:
    jobs:
     - build
     - build_final_image
     - build_minikube_image
     - lint:
        requires:
         - build
     - vet:
        requires:
         - build
     - gotests:
        requires:
         - build
     - integration_tests:
        requires:
         - build
     - k8s_v1.10.0_integration_tests:
        requires:
         - build
         - build_final_image
         - build_minikube_image
     - k8s_v1.9.0_integration_tests:
        requires:
         - build
         - build_final_image
         - build_minikube_image
     - k8s_v1.8.0_integration_tests:
        requires:
         - build
         - build_final_image
         - build_minikube_image
     - k8s_v1.7.0_integration_tests:
        requires:
         - build
         - build_final_image
         - build_minikube_image
     - docs_test:
        requires:
         - build
     - rpm_package_tests
     - deb_package_tests
     - chef_tests
     - puppet_tests
     - salt_tests
     - ansible_tests<|MERGE_RESOLUTION|>--- conflicted
+++ resolved
@@ -133,24 +133,10 @@
       - *attach_workspace
       - *import_image
       - run: |
-<<<<<<< HEAD
-          set +e
-          for ((i=0; i<3; i++)); do
-              mkdir ~/testresults
-              docker run --rm \
-                -v ~/testresults:/output \
-                signalfx-agent-dev \
-                timeout 120 bash -eo pipefail -c "make templates && go test -v ./... | go2xunit > /output/unit.xml" && exit 0
-              rm -rf ~/testresults
-              sleep 10
-          done
-          exit 1
-=======
           mkdir ~/testresults
           docker run --rm \
             signalfx-agent-dev \
             bash -eo pipefail -c "make templates >/dev/null && go test -v ./... | tee /dev/stderr | go2xunit" > ~/testresults/unit.xml
->>>>>>> 6e38b02e
 
       - store_test_results:
           path: ~/testresults
