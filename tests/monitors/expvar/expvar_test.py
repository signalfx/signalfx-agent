"""
Tests for the expvar monitor
"""

from contextlib import contextmanager

<<<<<<< HEAD
from tests.helpers.metadata import Metadata
from tests.helpers.verify import verify_included_metrics, verify_all_metrics, verify_custom
=======
import pytest
from tests.helpers.assertions import tcp_socket_open
from tests.helpers.metadata import Metadata
from tests.helpers.util import container_ip, run_service, wait_for
from tests.helpers.verify import verify_all_metrics, verify_custom, verify_included_metrics
>>>>>>> 18f148da

pytestmark = [pytest.mark.expvar, pytest.mark.monitor_with_endpoints]

METADATA = Metadata.from_package("expvar")


<<<<<<< HEAD
def test_expvar_included(expvar_container_ip):
    verify_included_metrics(
        f"""
        monitors:
        - type: expvar
          host: {expvar_container_ip}
          port: 8080
        """,
        METADATA,
    )


def test_expvar_enhanced(expvar_container_ip):
    verify_all_metrics(
        f"""
        monitors:
        - type: expvar
          host: {expvar_container_ip}
          port: 8080
          enhancedMetrics: true
        """,
        METADATA,
    )


def test_expvar_custom_metric(expvar_container_ip):
    expected = METADATA.included_metrics | {"queues.count"}
    verify_custom(
        f"""
        monitors:
        - type: expvar
          host: {expvar_container_ip}
          port: 8080
          metrics:
          - JSONPath: queues.count
            type: gauge
        """,
        expected,
    )
=======
@contextmanager
def run_expvar():
    """expvar container fixture"""
    with run_service("expvar") as container:
        host = container_ip(container)
        assert wait_for(lambda: tcp_socket_open(host, 8080), 60), "service didn't start"
        yield host


def test_expvar_included():
    with run_expvar() as expvar_container_ip:
        verify_included_metrics(
            f"""
            monitors:
            - type: expvar
              host: {expvar_container_ip}
              port: 8080
            """,
            METADATA,
        )


def test_expvar_enhanced():
    with run_expvar() as expvar_container_ip:
        verify_all_metrics(
            f"""
            monitors:
            - type: expvar
              host: {expvar_container_ip}
              port: 8080
              enhancedMetrics: true
            """,
            METADATA,
        )


def test_expvar_custom_metric():
    expected = METADATA.included_metrics | {"queues.count"}
    with run_expvar() as expvar_container_ip:
        verify_custom(
            f"""
            monitors:
            - type: expvar
              host: {expvar_container_ip}
              port: 8080
              metrics:
              - JSONPath: queues.count
                type: gauge
            """,
            expected,
        )
>>>>>>> 18f148da
<|MERGE_RESOLUTION|>--- conflicted
+++ resolved
@@ -4,63 +4,17 @@
 
 from contextlib import contextmanager
 
-<<<<<<< HEAD
-from tests.helpers.metadata import Metadata
-from tests.helpers.verify import verify_included_metrics, verify_all_metrics, verify_custom
-=======
 import pytest
 from tests.helpers.assertions import tcp_socket_open
 from tests.helpers.metadata import Metadata
 from tests.helpers.util import container_ip, run_service, wait_for
 from tests.helpers.verify import verify_all_metrics, verify_custom, verify_included_metrics
->>>>>>> 18f148da
 
 pytestmark = [pytest.mark.expvar, pytest.mark.monitor_with_endpoints]
 
 METADATA = Metadata.from_package("expvar")
 
 
-<<<<<<< HEAD
-def test_expvar_included(expvar_container_ip):
-    verify_included_metrics(
-        f"""
-        monitors:
-        - type: expvar
-          host: {expvar_container_ip}
-          port: 8080
-        """,
-        METADATA,
-    )
-
-
-def test_expvar_enhanced(expvar_container_ip):
-    verify_all_metrics(
-        f"""
-        monitors:
-        - type: expvar
-          host: {expvar_container_ip}
-          port: 8080
-          enhancedMetrics: true
-        """,
-        METADATA,
-    )
-
-
-def test_expvar_custom_metric(expvar_container_ip):
-    expected = METADATA.included_metrics | {"queues.count"}
-    verify_custom(
-        f"""
-        monitors:
-        - type: expvar
-          host: {expvar_container_ip}
-          port: 8080
-          metrics:
-          - JSONPath: queues.count
-            type: gauge
-        """,
-        expected,
-    )
-=======
 @contextmanager
 def run_expvar():
     """expvar container fixture"""
@@ -111,5 +65,4 @@
                 type: gauge
             """,
             expected,
-        )
->>>>>>> 18f148da
+        )