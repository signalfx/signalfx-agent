--- conflicted
+++ resolved
@@ -17,13 +17,8 @@
 	monitorID                 types.MonitorID
 	notHostSpecific           bool
 	disableEndpointDimensions bool
-<<<<<<< HEAD
-	oldFilter                 *dpfilters.FilterSet
-	newFilter                 *dpfilters.FilterSet
+	filterSet                 *dpfilters.FilterSet
 	extraMetricsFilter        *extraMetricsFilter
-=======
-	filterSet                 *dpfilters.FilterSet
->>>>>>> a0b10dbd
 	configHash                uint64
 	endpoint                  services.Endpoint
 	dpChan                    chan<- *datapoint.Datapoint
@@ -35,18 +30,6 @@
 
 var _ types.Output = &monitorOutput{}
 
-<<<<<<< HEAD
-func (mo *monitorOutput) SendDatapoint(dp *datapoint.Datapoint) {
-	if mo.oldFilter != nil && mo.oldFilter.Matches(dp) {
-		return
-	}
-	if mo.newFilter != nil && mo.newFilter.Matches(dp) {
-		return
-	}
-	if mo.extraMetricsFilter != nil && !mo.extraMetricsFilter.Matches(dp) {
-		return
-	}
-=======
 // Copy the output so that you can attach a different set of dimensions to it.
 func (mo *monitorOutput) Copy() types.Output {
 	o := *mo
@@ -54,7 +37,6 @@
 	o.filterSet = &(*mo.filterSet)
 	return &o
 }
->>>>>>> a0b10dbd
 
 func (mo *monitorOutput) SendDatapoint(dp *datapoint.Datapoint) {
 	if dp.Meta == nil {
@@ -78,6 +60,10 @@
 	// Defer filtering until here so we have the full dimension set to match
 	// on.
 	if mo.filterSet.Matches(dp) {
+		return
+	}
+
+	if mo.extraMetricsFilter != nil && !mo.extraMetricsFilter.Matches(dp) {
 		return
 	}
 
