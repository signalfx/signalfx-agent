package monitors

import (
	"fmt"
	"sync"

	"github.com/davecgh/go-spew/spew"
	"github.com/pkg/errors"
	"github.com/signalfx/golib/datapoint"
	"github.com/signalfx/golib/event"
	"github.com/signalfx/golib/trace"
	"github.com/signalfx/signalfx-agent/internal/core/config"
	"github.com/signalfx/signalfx-agent/internal/core/meta"
	"github.com/signalfx/signalfx-agent/internal/core/services"
	"github.com/signalfx/signalfx-agent/internal/monitors/collectd"
	"github.com/signalfx/signalfx-agent/internal/monitors/types"
	"github.com/signalfx/signalfx-agent/internal/utils"
	log "github.com/sirupsen/logrus"
)

// MonitorManager coordinates the startup and shutdown of monitors based on the
// configuration provided by the user.  Monitors that have discovery rules can
// be injected with multiple services.  If a monitor does not have a discovery
// rule (a "static" monitor), it will be started immediately (as soon as
// Configure is called).
type MonitorManager struct {
	monitorConfigs map[uint64]config.MonitorCustomConfig
	// Keep track of which services go with which monitor
	activeMonitors []*ActiveMonitor
	badConfigs     map[uint64]*config.MonitorConfig
	lock           sync.Mutex
	// Map of service endpoints that have been discovered
	discoveredEndpoints map[services.ID]services.Endpoint

	DPs            chan<- *datapoint.Datapoint
	Events         chan<- *event.Event
	DimensionProps chan<- *types.DimProperties
	TraceSpans     chan<- *trace.Span

	// TODO: AgentMeta is rather hacky so figure out a better way to share agent
	// metadata with monitors
	agentMeta       *meta.AgentMeta
	intervalSeconds int

	idGenerator func() string
}

// NewMonitorManager creates a new instance of the MonitorManager
func NewMonitorManager(agentMeta *meta.AgentMeta) *MonitorManager {
	return &MonitorManager{
		monitorConfigs:      make(map[uint64]config.MonitorCustomConfig),
		activeMonitors:      make([]*ActiveMonitor, 0),
		badConfigs:          make(map[uint64]*config.MonitorConfig),
		discoveredEndpoints: make(map[services.ID]services.Endpoint),
		idGenerator:         utils.NewIDGenerator(),
		agentMeta:           agentMeta,
	}
}

// Configure receives a list of monitor configurations.  It will start up any
// static monitors and watch discovered services to see if any match dynamic
// monitors.
func (mm *MonitorManager) Configure(confs []config.MonitorConfig, collectdConf *config.CollectdConfig, intervalSeconds int) {
	mm.lock.Lock()
	defer mm.lock.Unlock()

	mm.intervalSeconds = intervalSeconds
	for i := range confs {
		confs[i].IntervalSeconds = utils.FirstNonZero(confs[i].IntervalSeconds, intervalSeconds)
	}

	requireSoloTrue := anyMarkedSolo(confs)

	newConfig, deletedHashes := diffNewConfig(confs, mm.allConfigHashes())

	if !collectdConf.DisableCollectd {
		// By configuring collectd with the monitor manager, we absolve the monitor
		// instances of having to know about collectd config, which makes it easier
		// to create monitor config from disparate sources such as from observers.
		if err := collectd.ConfigureMainCollectd(collectdConf); err != nil {
			log.WithFields(log.Fields{
				"error":          err,
				"collectdConfig": spew.Sdump(collectdConf),
			}).Error("Could not configure collectd")
		}
	}

	for _, hash := range deletedHashes {
		mm.deleteMonitorsByConfigHash(hash)

		delete(mm.monitorConfigs, hash)
		delete(mm.badConfigs, hash)
	}

	for i := range newConfig {
		conf := newConfig[i]
		hash := conf.Hash()

		if requireSoloTrue && !conf.Solo {
			log.Infof("Solo mode is active, skipping monitor of type %s", conf.Type)
			continue
		}

		monConfig, err := mm.handleNewConfig(&conf)
		if err != nil {
			log.WithFields(log.Fields{
				"monitorType": conf.Type,
				"error":       err,
			}).Error("Could not process configuration for monitor")
			conf.ValidationError = err.Error()
			mm.badConfigs[hash] = &conf
			continue
		}

		mm.monitorConfigs[hash] = monConfig
	}
}

func (mm *MonitorManager) allConfigHashes() map[uint64]bool {
	hashes := make(map[uint64]bool)
	for h := range mm.monitorConfigs {
		hashes[h] = true
	}
	for h := range mm.badConfigs {
		hashes[h] = true
	}
	return hashes
}

// Returns the any new configs and any removed config hashes
func diffNewConfig(confs []config.MonitorConfig, oldHashes map[uint64]bool) ([]config.MonitorConfig, []uint64) {
	newConfigHashes := make(map[uint64]bool)
	var newConfig []config.MonitorConfig
	for i := range confs {
		hash := confs[i].Hash()
		if !oldHashes[hash] {
			newConfig = append(newConfig, confs[i])
		}

		if newConfigHashes[hash] {
			log.WithFields(log.Fields{
				"monitorType": confs[i].Type,
				"config":      confs[i],
			}).Error("Monitor config is duplicated")
			continue
		}

		newConfigHashes[hash] = true
	}

	var deletedHashes []uint64
	for hash := range oldHashes {
		// If we didn't see it in the latest config slice then we need to
		// delete anything using it.
		if !newConfigHashes[hash] {
			deletedHashes = append(deletedHashes, hash)
		}
	}

	return newConfig, deletedHashes
}

func (mm *MonitorManager) handleNewConfig(conf *config.MonitorConfig) (config.MonitorCustomConfig, error) {
	monConfig, err := getCustomConfigForMonitor(conf)
	if err != nil {
		return nil, err
	}

	if configOnlyAllowsSingleInstance(monConfig) {
		if len(mm.monitorConfigsForType(conf.Type)) > 0 {
			return nil, fmt.Errorf("Monitor type %s only allows a single instance at a time", conf.Type)
		}
	}

	// No discovery rule means that the monitor should run from the start
	if conf.DiscoveryRule == "" {
		return monConfig, mm.createAndConfigureNewMonitor(monConfig, nil)
	}

	mm.makeMonitorsForMatchingEndpoints(monConfig)
	// We need to go and see if any discovered endpoints should be
	// monitored by this config, if they aren't already.
	return monConfig, nil
}

func (mm *MonitorManager) makeMonitorsForMatchingEndpoints(conf config.MonitorCustomConfig) {
	for id, endpoint := range mm.discoveredEndpoints {
		// Self configured endpoints are monitored immediately upon being
		// created and never need to be matched against discovery rules.
		if endpoint.Core().IsSelfConfigured() {
			continue
		}

		log.WithFields(log.Fields{
			"monitorType":   conf.MonitorConfigCore().Type,
			"discoveryRule": conf.MonitorConfigCore().DiscoveryRule,
			"endpoint":      endpoint,
		}).Debug("Trying to find config that matches discovered endpoint")

		if mm.isEndpointIDMonitoredByConfig(conf, id) {
			log.Debug("The monitor is already monitored")
			continue
		}

		if matched, err := mm.monitorEndpointIfRuleMatches(conf, endpoint); matched {
			if err != nil {
				log.WithFields(log.Fields{
					"error":       err,
					"endpointID":  endpoint.Core().ID,
					"monitorType": conf.MonitorConfigCore().Type,
				}).Error("Error monitoring endpoint that matched rule")
			} else {
				log.WithFields(log.Fields{
					"endpointID":  endpoint.Core().ID,
					"monitorType": conf.MonitorConfigCore().Type,
				}).Info("Now monitoring discovered endpoint")
			}
		} else {
			log.Debug("The monitor did not match")
		}
	}
}

func (mm *MonitorManager) isEndpointIDMonitoredByConfig(conf config.MonitorCustomConfig, id services.ID) bool {
	for _, am := range mm.activeMonitors {
		if conf.MonitorConfigCore().Hash() == am.configHash {
			return true
		}
	}
	return false
}

// Returns true is the service did match a rule in this monitor config
func (mm *MonitorManager) monitorEndpointIfRuleMatches(config config.MonitorCustomConfig, endpoint services.Endpoint) (bool, error) {
	if config.MonitorConfigCore().DiscoveryRule == "" || !services.DoesServiceMatchRule(endpoint, config.MonitorConfigCore().DiscoveryRule) {
		return false, nil
	}

	err := mm.createAndConfigureNewMonitor(config, endpoint)
	if err != nil {
		return true, err
	}

	return true, nil
}

// EndpointAdded should be called when a new service is discovered
func (mm *MonitorManager) EndpointAdded(endpoint services.Endpoint) {
	mm.lock.Lock()
	defer mm.lock.Unlock()

	ensureProxyingDisabledForService(endpoint)
	mm.discoveredEndpoints[endpoint.Core().ID] = endpoint

	// If the endpoint has a monitor type specified, then it is expected to
	// have all of its configuration already set in the endpoint and discovery
	// rules will be ignored.
	if endpoint.Core().IsSelfConfigured() {
		if err := mm.monitorSelfConfiguredEndpoint(endpoint); err != nil {
			log.WithFields(log.Fields{
				"error":       err,
				"monitorType": endpoint.Core().MonitorType,
				"endpoint":    endpoint,
			}).Error("Could not create monitor for self-configured endpoint")
		}
		return
	}

	mm.findConfigForMonitorAndRun(endpoint)
}

func (mm *MonitorManager) monitorSelfConfiguredEndpoint(endpoint services.Endpoint) error {
	monitorType := endpoint.Core().MonitorType
	conf := &config.MonitorConfig{
		Type: monitorType,
		// This will get overridden by the endpoint configuration if interval
		// was specified
		IntervalSeconds: mm.intervalSeconds,
	}

	monConfig, err := getCustomConfigForMonitor(conf)
	if err != nil {
		return err
	}

	if err = mm.createAndConfigureNewMonitor(monConfig, endpoint); err != nil {
		return err
	}
	return nil
}

func (mm *MonitorManager) findConfigForMonitorAndRun(endpoint services.Endpoint) {
	monitoring := false

	for _, config := range mm.monitorConfigs {
		matched, err := mm.monitorEndpointIfRuleMatches(config, endpoint)
		monitoring = matched || monitoring
		if err != nil {
			log.WithFields(log.Fields{
				"error":    err,
				"config":   config,
				"endpoint": endpoint,
			}).Error("Could not monitor new endpoint")
		}
	}

	if !monitoring {
		log.WithFields(log.Fields{
			"endpoint": endpoint,
		}).Debug("Endpoint added that doesn't match any discovery rules")
	}
}

// endpoint may be nil for static monitors
func (mm *MonitorManager) createAndConfigureNewMonitor(config config.MonitorCustomConfig, endpoint services.Endpoint) error {
	id := types.MonitorID(mm.idGenerator())
	coreConfig := config.MonitorConfigCore()
	monitorType := coreConfig.Type

	log.WithFields(log.Fields{
		"monitorType":   monitorType,
		"discoveryRule": coreConfig.DiscoveryRule,
		"monitorID":     id,
	}).Info("Creating new monitor")

	instance := newMonitor(config.MonitorConfigCore().Type, id)
	if instance == nil {
		return errors.Errorf("Could not create new monitor of type %s", monitorType)
	}

	metadata, ok := MonitorMetadatas[monitorType]
	if !ok {
		panic(fmt.Sprintf("could not find monitor metadata of type %s", monitorType))
	}

	configHash := config.MonitorConfigCore().Hash()
	oldFilter, err := config.MonitorConfigCore().OldFilterSet()
	if err != nil {
		return err
	}

	newFilter, err := config.MonitorConfigCore().NewFilterSet()
	if err != nil {
		return err
	}

	var extraMetrics []string

	// Monitors can add additional extra metrics to allow through such as based on config flags.
	if monitorExtra := config.GetExtraMetrics(); monitorExtra != nil {
		extraMetrics = append(extraMetrics, monitorExtra...)
	}
	extraMetrics = append(extraMetrics, coreConfig.ExtraMetrics...)

	extraMetricsFilter, err := newMetricsFilter(metadata, extraMetrics, coreConfig.ExtraGroups)
	if err != nil {
		return fmt.Errorf("unable to construct extraMetrics filter: %s", err)
	}

	output := &monitorOutput{
		monitorType:               monitorType,
		monitorID:                 id,
<<<<<<< HEAD
		notHostSpecific:           coreConfig.DisableHostDimensions,
		disableEndpointDimensions: coreConfig.DisableEndpointDimensions,
		filter:                    coreConfig.Filter,
		extraMetricsFilter:        extraMetricsFilter,
=======
		notHostSpecific:           config.MonitorConfigCore().DisableHostDimensions,
		disableEndpointDimensions: config.MonitorConfigCore().DisableEndpointDimensions,
		oldFilter:                 oldFilter,
		newFilter:                 newFilter,
>>>>>>> f0b6829f
		configHash:                configHash,
		endpoint:                  endpoint,
		dpChan:                    mm.DPs,
		eventChan:                 mm.Events,
		dimPropChan:               mm.DimensionProps,
		spanChan:                  mm.TraceSpans,
		extraDims:                 map[string]string{},
	}

	am := &ActiveMonitor{
		id:             id,
		configHash:     configHash,
		instance:       instance,
		endpoint:       endpoint,
		agentMeta:      mm.agentMeta,
		output:         output,
		enabledMetrics: extraMetricsFilter.enabledMetrics(),
	}

	if err := am.configureMonitor(config); err != nil {
		return err
	}
	mm.activeMonitors = append(mm.activeMonitors, am)

	return nil
}

func (mm *MonitorManager) monitorsForEndpointID(id services.ID) (out []*ActiveMonitor) {
	for i := range mm.activeMonitors {
		if mm.activeMonitors[i].endpointID() == id {
			out = append(out, mm.activeMonitors[i])
		}
	}
	return // Named return value
}

func (mm *MonitorManager) monitorConfigsForType(monitorType string) []*config.MonitorCustomConfig {
	var out []*config.MonitorCustomConfig
	for _, conf := range mm.monitorConfigs {
		if conf.MonitorConfigCore().Type == monitorType {
			out = append(out, &conf)
		}
	}
	return out
}

func (mm *MonitorManager) isServiceMonitored(id services.ID) bool {
	return len(mm.monitorsForEndpointID(id)) > 0
}

// EndpointRemoved should be called by observers when a service endpoint was
// removed.
func (mm *MonitorManager) EndpointRemoved(endpoint services.Endpoint) {
	mm.lock.Lock()
	defer mm.lock.Unlock()

	delete(mm.discoveredEndpoints, endpoint.Core().ID)

	monitors := mm.monitorsForEndpointID(endpoint.Core().ID)
	for _, am := range monitors {
		am.doomed = true
	}
	mm.deleteDoomedMonitors()

	log.WithFields(log.Fields{
		"endpoint": endpoint,
	}).Info("No longer considering endpoint")
}

func (mm *MonitorManager) isEndpointMonitored(endpoint services.Endpoint) bool {
	monitors := mm.monitorsForEndpointID(endpoint.Core().ID)
	return len(monitors) > 0
}

func (mm *MonitorManager) deleteMonitorsByConfigHash(hash uint64) {
	for i := range mm.activeMonitors {
		if mm.activeMonitors[i].configHash == hash {
			log.WithFields(log.Fields{
				"config": mm.activeMonitors[i].config,
			}).Info("Shutting down monitor due to config hash change")
			mm.activeMonitors[i].doomed = true
		}
	}
	mm.deleteDoomedMonitors()
}

func (mm *MonitorManager) deleteDoomedMonitors() {
	newActiveMonitors := []*ActiveMonitor{}

	for i := range mm.activeMonitors {
		am := mm.activeMonitors[i]
		if am.doomed {
			log.WithFields(log.Fields{
				"monitorID":     am.id,
				"monitorType":   am.config.MonitorConfigCore().Type,
				"discoveryRule": am.config.MonitorConfigCore().DiscoveryRule,
			}).Info("Shutting down monitor")

			am.Shutdown()
		} else {
			newActiveMonitors = append(newActiveMonitors, am)
		}
	}

	mm.activeMonitors = newActiveMonitors
}

// Shutdown will shutdown all managed monitors and deinitialize the manager.
func (mm *MonitorManager) Shutdown() {
	mm.lock.Lock()
	defer mm.lock.Unlock()

	for i := range mm.activeMonitors {
		mm.activeMonitors[i].doomed = true
	}
	mm.deleteDoomedMonitors()

	mm.activeMonitors = nil
	mm.discoveredEndpoints = nil
}<|MERGE_RESOLUTION|>--- conflicted
+++ resolved
@@ -334,12 +334,12 @@
 	}
 
 	configHash := config.MonitorConfigCore().Hash()
-	oldFilter, err := config.MonitorConfigCore().OldFilterSet()
+	oldFilter, err := coreConfig.OldFilterSet()
 	if err != nil {
 		return err
 	}
 
-	newFilter, err := config.MonitorConfigCore().NewFilterSet()
+	newFilter, err := coreConfig.NewFilterSet()
 	if err != nil {
 		return err
 	}
@@ -360,17 +360,11 @@
 	output := &monitorOutput{
 		monitorType:               monitorType,
 		monitorID:                 id,
-<<<<<<< HEAD
 		notHostSpecific:           coreConfig.DisableHostDimensions,
 		disableEndpointDimensions: coreConfig.DisableEndpointDimensions,
-		filter:                    coreConfig.Filter,
-		extraMetricsFilter:        extraMetricsFilter,
-=======
-		notHostSpecific:           config.MonitorConfigCore().DisableHostDimensions,
-		disableEndpointDimensions: config.MonitorConfigCore().DisableEndpointDimensions,
 		oldFilter:                 oldFilter,
 		newFilter:                 newFilter,
->>>>>>> f0b6829f
+		extraMetricsFilter:        extraMetricsFilter,
 		configHash:                configHash,
 		endpoint:                  endpoint,
 		dpChan:                    mm.DPs,
