--- conflicted
+++ resolved
@@ -359,35 +359,21 @@
 	}
 
 	output := &monitorOutput{
-		monitorType:               monitorType,
+		monitorType:               config.MonitorConfigCore().Type,
 		monitorID:                 id,
-<<<<<<< HEAD
-		notHostSpecific:           coreConfig.DisableHostDimensions,
-		disableEndpointDimensions: coreConfig.DisableEndpointDimensions,
-		oldFilter:                 oldFilter,
-		newFilter:                 newFilter,
-		extraMetricsFilter:        extraMetricsFilter,
-		configHash:                configHash,
-		endpoint:                  endpoint,
-		dpChan:                    mm.DPs,
-		eventChan:                 mm.Events,
-		dimPropChan:               mm.DimensionProps,
-		spanChan:                  mm.TraceSpans,
-		extraDims:                 map[string]string{},
-=======
 		notHostSpecific:           config.MonitorConfigCore().DisableHostDimensions,
 		disableEndpointDimensions: config.MonitorConfigCore().DisableEndpointDimensions,
 		filterSet: &dpfilters.FilterSet{
 			ExcludeFilters: []dpfilters.DatapointFilter{oldFilter, newFilter},
 		},
-		configHash:  configHash,
-		endpoint:    endpoint,
-		dpChan:      mm.DPs,
-		eventChan:   mm.Events,
-		dimPropChan: mm.DimensionProps,
-		spanChan:    mm.TraceSpans,
-		extraDims:   map[string]string{},
->>>>>>> a0b10dbd
+		extraMetricsFilter: extraMetricsFilter,
+		configHash:         configHash,
+		endpoint:           endpoint,
+		dpChan:             mm.DPs,
+		eventChan:          mm.Events,
+		dimPropChan:        mm.DimensionProps,
+		spanChan:           mm.TraceSpans,
+		extraDims:          map[string]string{},
 	}
 
 	am := &ActiveMonitor{
