--- conflicted
+++ resolved
@@ -377,12 +377,6 @@
 
 COPY --from=golang-ignore /usr/local/go/ /usr/local/go
 
-<<<<<<< HEAD
-RUN wget -O /usr/bin/dep https://github.com/golang/dep/releases/download/v0.5.1/dep-linux-${TARGET_ARCH} &&\
-    chmod +x /usr/bin/dep
-
-=======
->>>>>>> e8534c99
 RUN curl -fsSL get.docker.com -o /tmp/get-docker.sh &&\
     sh /tmp/get-docker.sh
 
