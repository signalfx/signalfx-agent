import re


def has_datapoint_with_dim_and_metric_name(fake_services, key, value, metric_name):
    for dp in fake_services.datapoints:
        for dim in dp.dimensions:
            if dim.key == key:
                if re.match(value, dim.value) and dp.metric == metric_name:
                    return True
    return False

def has_datapoint_with_metric_name(fake_services, metric_name):
    for dp in fake_services.datapoints:
        if dp.metric == metric_name:
            return True
    return False

# Tests if `dims`'s are all in a certain datapoint or event
def has_all_dims(dp_or_event, dims):
    return dims.items() <= {d.key: d.value for d in dp_or_event.dimensions}.items()
        

# Tests if any datapoints has all of the given dimensions
def has_datapoint_with_all_dims(fake_services, dims):
    for dp in fake_services.datapoints:
        if has_all_dims(dp, dims):
            return True
    return False

# Tests if any datapoint received has the given dim key/value on it.
def has_datapoint_with_dim(fake_services, key, value):
<<<<<<< HEAD
    for dp in fake_services.datapoints:
        for dim in dp.dimensions:
            if dim.key == key:
                if re.match(value, dim.value) or dim.value == value:
                    return True
=======
    return has_datapoint_with_all_dims(fake_services, {key: value})

# Tests if any event received has the given dim key/value on it.
def has_event_with_dim(fake_services, key, value):
    for ev in fake_services.events:
        if has_all_dims(ev, {key: value}):
            return True
>>>>>>> a1e589d3
    return False

# Tests if a command run against a container returns with an exit code of 0
def container_cmd_exit_0(container, command):
    code, _ = container.exec_run(command)
    return code == 0


# This won't work very robustly if the text spans multiple lines.
def text_is_in_stream(stream, text):
    return text.encode("utf-8") in b"".join(stream.readlines())


def has_log_message(output, level="info", message=""):
    for l in output.splitlines():
        m = re.search(r'(?<=level=)\w+', l)
        if m is None:
            continue
        if level == m.group(0) and message in l:
            return True
    return False<|MERGE_RESOLUTION|>--- conflicted
+++ resolved
@@ -29,13 +29,6 @@
 
 # Tests if any datapoint received has the given dim key/value on it.
 def has_datapoint_with_dim(fake_services, key, value):
-<<<<<<< HEAD
-    for dp in fake_services.datapoints:
-        for dim in dp.dimensions:
-            if dim.key == key:
-                if re.match(value, dim.value) or dim.value == value:
-                    return True
-=======
     return has_datapoint_with_all_dims(fake_services, {key: value})
 
 # Tests if any event received has the given dim key/value on it.
@@ -43,7 +36,6 @@
     for ev in fake_services.events:
         if has_all_dims(ev, {key: value}):
             return True
->>>>>>> a1e589d3
     return False
 
 # Tests if a command run against a container returns with an exit code of 0
