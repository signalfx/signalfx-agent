--- conflicted
+++ resolved
@@ -1,23 +1,5 @@
 monitors:
 - dimensions:
-<<<<<<< HEAD
-    - description: Name of the Elasticsearch cluster. For compatibility with collectd/elasticsearch built-in content
-      name: plugin_instance
-    - description: Name of Elasticsearch the cluster.
-      name: cluster
-    - description: ID of a Elasticsearch node (only on node mertics)
-      name: node_id
-    - description: Human readable name of a node (only on node mertics)
-      name: node_name
-    - description: Name of thread pool (only on thread pool mertics)
-      name: thread_pool
-    - description: Name of index (only on per index mertics)
-      name: index
-    - description: >
-        Aggregation of index metrics. Whether the value of the metric is from the primary shard only or
-        across all shards. Valid values - primaries, total respectively (only on index stats)
-      name: aggregation
-=======
     plugin_instance:
       description: Name of the Elasticsearch cluster. For compatibility with collectd/elasticsearch
         built-in content
@@ -35,7 +17,6 @@
       description: Aggregation of index metrics. Whether the value of the metric is
         from the primary shard only or across all shards. Valid values - primaries,
         total respectively (only on index stats)
->>>>>>> e5047a9c
   doc: |
     This monitor collects stats from Elasticsearch. It collects node, cluster
     and index level stats. This monitor is compatible with the current collectd
