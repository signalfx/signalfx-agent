from collections import defaultdict

import yaml
from tests.paths import REPO_ROOT_DIR


class Metadata:
    """Metadata information like metrics and dimensions for a monitor"""

    def __init__(self, monitor_type, included_metrics, nonincluded_metrics, metrics_by_group, dims):
        self.monitor_type = monitor_type
        self.included_metrics = included_metrics
        self.nonincluded_metrics = nonincluded_metrics
        self.all_metrics = self.included_metrics | self.nonincluded_metrics
<<<<<<< HEAD
        self.metrics_by_group = metric_by_group
=======
        self.metrics_by_group = metrics_by_group
>>>>>>> 6a319554
        self.dims = dims

    @classmethod
    def from_package(cls, monitor_package_path, mon_type=None):
        with open(
            REPO_ROOT_DIR / "internal" / "monitors" / monitor_package_path / "metadata.yaml", "r", encoding="utf-8"
        ) as fd:
            doc = yaml.safe_load(fd)
            monitor = _find_monitor(doc["monitors"], mon_type)

            metrics_by_group = defaultdict(set)
            for metric, info in (monitor.get("metrics") or {}).items():
                group = info.get("group")
                if group:
                    metrics_by_group[group].add(metric)

            return cls(
                monitor_type=monitor["monitorType"],
                included_metrics=frozenset(_get_monitor_metrics(monitor, included=True)),
                nonincluded_metrics=frozenset(_get_monitor_metrics(monitor, included=False)),
                metrics_by_group=metrics_by_group,
                dims=frozenset(_get_monitor_dims(doc)),
            )


def _find_monitor(monitors, mon_type):
    if len(monitors) == 1:
        return monitors[0]

    if mon_type is None:
        raise ValueError("mon_type kwarg must be provided when there is more than one monitor in a metadata.yaml file")

    for monitor in monitors:
        if monitor["monitorType"] == mon_type:
            return monitor

    raise ValueError(f"mon_type {mon_type} was not found")


def _get_monitor_metrics(monitor, included):
    for metric, info in (monitor.get("metrics") or {}).items():
        if info["included"] == included:
            yield metric


def _get_monitor_dims(doc, mon_type=None):
    def filter_dims(dimensions):
        return (dimensions or {}).keys()

    monitors = doc["monitors"]

    if len(monitors) == 1:
        return filter_dims(monitors[0].get("dimensions"))

    if mon_type is None:
        raise ValueError("mon_type kwarg must be provided when there is more than one monitor in a metadata.yaml file")

    for monitor in monitors:
        if monitor["monitorType"] == mon_type:
            return filter_dims(monitor.get("dimensions"))

    raise ValueError(f"mon_type {mon_type} was not found")<|MERGE_RESOLUTION|>--- conflicted
+++ resolved
@@ -12,11 +12,7 @@
         self.included_metrics = included_metrics
         self.nonincluded_metrics = nonincluded_metrics
         self.all_metrics = self.included_metrics | self.nonincluded_metrics
-<<<<<<< HEAD
-        self.metrics_by_group = metric_by_group
-=======
         self.metrics_by_group = metrics_by_group
->>>>>>> 6a319554
         self.dims = dims
 
     @classmethod
