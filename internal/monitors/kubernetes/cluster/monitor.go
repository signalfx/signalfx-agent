// Package cluster contains a Kubernetes cluster monitor.
//
// This plugin collects high level metrics about a K8s cluster and sends them
// to SignalFx.  The basic technique is to pull data from the K8s API and keep
// up-to-date copies of datapoints for each metric that we collect and then
// ship them off at the end of each reporting interval.  The K8s streaming
// watch API is used to efficiently maintain the state between read intervals
// (see `clusterstate.go`).
//
// This plugin requires read-only access to the K8s API.
package cluster

import (
	"fmt"
	"time"

	"github.com/signalfx/signalfx-agent/internal/monitors/kubernetes/cluster/meta"

	"github.com/sirupsen/logrus"

	"k8s.io/client-go/rest"

	"github.com/signalfx/signalfx-agent/internal/core/common/dpmeta"
	"github.com/signalfx/signalfx-agent/internal/core/common/kubernetes"
	"github.com/signalfx/signalfx-agent/internal/core/config"
	"github.com/signalfx/signalfx-agent/internal/monitors"
	"github.com/signalfx/signalfx-agent/internal/monitors/kubernetes/cluster/metrics"
	"github.com/signalfx/signalfx-agent/internal/monitors/kubernetes/leadership"
	"github.com/signalfx/signalfx-agent/internal/monitors/types"
)

// KubernetesDistribution indicates the particular flavor of Kubernetes.
type KubernetesDistribution int

const (
	// Generic is normal Kubernetes with nothing extra added.
	Generic KubernetesDistribution = iota
	// OpenShift is RedHat's Kubernetes distribution.
	OpenShift
)

// Config for the K8s monitor
type Config struct {
	config.MonitorConfig
	// If `true`, leader election is skipped and metrics are always reported.
	AlwaysClusterReporter bool `yaml:"alwaysClusterReporter"`
	// If specified, only resources within the given namespace will be
	// monitored.  If omitted (blank) all supported resources across all
	// namespaces will be monitored.
	Namespace string `yaml:"namespace"`
	// If set to true, the Kubernetes node name will be used as the dimension
	// to which to sync properties about each respective node.  This is
	// necessary if your cluster's machines do not have unique machine-id
	// values, as can happen when machine images are improperly cloned.
	UseNodeName bool `yaml:"useNodeName"`
	// Config for the K8s API client
	KubernetesAPI *kubernetes.APIConfig `yaml:"kubernetesAPI" default:"{}"`
	// A list of node status condition types to report as metrics.  The metrics
	// will be reported as datapoints of the form `kubernetes.node_<type_snake_cased>`
	// with a value of `0` corresponding to "False", `1` to "True", and `-1`
	// to "Unknown".
	NodeConditionTypesToReport []string `yaml:"nodeConditionTypesToReport" default:"[\"Ready\"]"`
}

// Validate the k8s-specific config
func (c *Config) Validate() error {
	return c.KubernetesAPI.Validate()
}

// Monitor for K8s Cluster Metrics.  Also handles syncing certain properties
// about pods.
type Monitor struct {
	config       *Config
	distribution KubernetesDistribution
	Output       types.Output
	// Since most datapoints will stay the same or only slightly different
	// across reporting intervals, reuse them
	datapointCache *metrics.DatapointCache
	restConfig     *rest.Config
	stop           chan struct{}
	logger         logrus.FieldLogger
}

func init() {
<<<<<<< HEAD
	monitors.Register(&monitorMetadata, func() interface{} { return &Monitor{} }, &Config{})
=======
	monitors.Register(meta.MonitorType, func() interface{} { return &Monitor{} }, &Config{})
>>>>>>> 78fe1620
}

// Configure is called by the plugin framework when configuration changes
func (m *Monitor) Configure(config *Config) error {
	var err error
	m.logger = logrus.WithFields(logrus.Fields{"monitorType": meta.MonitorType})

	m.config = config

	if m.restConfig, err = kubernetes.CreateRestConfig(config.KubernetesAPI); err != nil {
		return fmt.Errorf("could not create Kubernetes REST config: %s", err)
	}

	m.datapointCache = metrics.NewDatapointCache(config.UseNodeName, m.config.NodeConditionTypesToReport)
	m.stop = make(chan struct{})

	return m.Start()
}

// Start starts syncing resources and sending datapoints to ingest
func (m *Monitor) Start() error {
	ticker := time.NewTicker(time.Second * time.Duration(m.config.IntervalSeconds))

	shouldReport := m.config.AlwaysClusterReporter

	clusterState, err := newState(m.distribution, m.restConfig, m.datapointCache, m.config.Namespace)
	if err != nil {
		return err
	}

	var leaderCh <-chan bool
	var unregister func()

	if m.config.AlwaysClusterReporter {
		clusterState.Start()
	} else {
		var err error
		leaderCh, unregister, err = leadership.RequestLeaderNotification(clusterState.clientset.CoreV1())
		if err != nil {
			return err
		}
	}

	go func() {
		defer ticker.Stop()

		for {
			select {
			case <-m.stop:
				if unregister != nil {
					unregister()
				}
				clusterState.Stop()
				return
			case isLeader := <-leaderCh:
				if isLeader {
					shouldReport = true
					clusterState.Start()
				} else {
					shouldReport = false
					clusterState.Stop()
				}
			case <-ticker.C:
				if shouldReport {
					m.sendLatestDatapoints()
					m.sendLatestProps()
				}
			}
		}
	}()

	return nil
}

// Synchonously send all of the cached datapoints to ingest
func (m *Monitor) sendLatestDatapoints() {
	dps := m.datapointCache.AllDatapoints()

	now := time.Now()
	for i := range dps {
		dps[i].Timestamp = now
		dps[i].Meta[dpmeta.NotHostSpecificMeta] = true
		m.Output.SendDatapoint(dps[i])
	}
}

func (m *Monitor) sendLatestProps() {
	dimProps := m.datapointCache.AllDimProperties()

	for i := range dimProps {
		m.Output.SendDimensionProps(dimProps[i])
	}
}

// Shutdown halts everything that is syncing
func (m *Monitor) Shutdown() {
	if m.stop != nil {
		close(m.stop)
	}
}<|MERGE_RESOLUTION|>--- conflicted
+++ resolved
@@ -82,11 +82,7 @@
 }
 
 func init() {
-<<<<<<< HEAD
-	monitors.Register(&monitorMetadata, func() interface{} { return &Monitor{} }, &Config{})
-=======
-	monitors.Register(meta.MonitorType, func() interface{} { return &Monitor{} }, &Config{})
->>>>>>> 78fe1620
+	monitors.Register(&meta.KubernetesClusterMonitorMetadata, func() interface{} { return &Monitor{} }, &Config{})
 }
 
 // Configure is called by the plugin framework when configuration changes
