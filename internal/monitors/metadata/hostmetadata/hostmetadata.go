package hostmetadata

import (
	"context"
	"math/rand"
	"os"
	"strings"
	"time"

	"github.com/signalfx/golib/datapoint"
	"github.com/signalfx/golib/metadata/aws/ec2metadata"
	"github.com/signalfx/golib/metadata/hostmetadata"
	"github.com/signalfx/signalfx-agent/internal/core/common/constants"
	"github.com/signalfx/signalfx-agent/internal/core/config"
	"github.com/signalfx/signalfx-agent/internal/monitors"
	"github.com/signalfx/signalfx-agent/internal/monitors/metadata"
	"github.com/signalfx/signalfx-agent/internal/utils"
	"github.com/sirupsen/logrus"
)

const (
	monitorType      = "host-metadata"
	errNotAWS        = "not an aws box"
	uptimeMetricName = "sfxagent.hostmetadata"
)

func init() {
<<<<<<< HEAD
	monitors.Register(&monitorMetadata, func() interface{} {
		return &Monitor{Monitor: metadata.
			Monitor{}}
	}, &Config{})
=======
	monitors.Register(monitorType, func() interface{} { return &Monitor{Monitor: metadata.Monitor{}, startTime: time.Now()} }, &Config{})
>>>>>>> c1445c80
}

// Config for this monitor
type Config struct {
	config.MonitorConfig `singleInstance:"true" acceptsEndpoints:"false"`
}

// Monitor for host-metadata
type Monitor struct {
	metadata.Monitor
	startTime time.Time
	cancel    func()
	logger    logrus.FieldLogger
}

// Configure is the main function of the monitor, it will report host metadata
// on a varied interval
func (m *Monitor) Configure(conf *Config) error {
	m.logger = logrus.WithFields(logrus.Fields{"monitorType": monitorType})

	// metadatafuncs are the functions to collect host metadata.
	// putting them directly in the array raised issues with the return type of info
	// By placing them inside of anonymous functions I can return (info, error)
	metadataFuncs := []func() (info, error){
		func() (info, error) { return hostmetadata.GetCPU() },
		func() (info, error) { return hostmetadata.GetMemory() },
		func() (info, error) { return hostmetadata.GetOS() },
		func() (info, error) { return ec2metadata.Get() },
	}

	intervals := []time.Duration{
		// on startup with some 0-60s dither
		time.Duration(rand.Int63n(60)) * time.Second,
		// 1 minute after the previous because sometimes pieces of metadata
		// aren't available immediately on startup like aws identity information
		time.Duration(60) * time.Second,
		// 1 hour after the previous with some 0-60s dither
		time.Duration(rand.Int63n(60)+3600) * time.Second,
		// 1 day after the previous with some 0-10m dither
		time.Duration(rand.Int63n(600)+86400) * time.Second,
	}

	// create contexts for managing the the plugin loop
	var ctx context.Context
	ctx, m.cancel = context.WithCancel(context.Background())

	m.logger.Debugf("Waiting %f seconds to emit metadata", intervals[0].Seconds())

	// gather metadata on intervals
	utils.RunOnArrayOfIntervals(ctx,
		func() { m.ReportMetadataProperties(metadataFuncs) },
		intervals, utils.RepeatLast)

	// emit metadata metric
	utils.RunOnInterval(ctx,
		m.ReportUptimeMetric,
		time.Duration(conf.IntervalSeconds)*time.Second,
	)

	return nil
}

// info is an interface to the structs returned by the metadata packages in golib
type info interface {
	ToStringMap() map[string]string
}

// ReportMetadataProperties emits properties about the host
func (m *Monitor) ReportMetadataProperties(metadataFuncs []func() (info, error)) {
	for _, f := range metadataFuncs {
		meta, err := f()

		if err != nil {
			// suppress the not an aws box error message it is expected
			if err.Error() == errNotAWS {
				m.logger.Debug(err)
			} else {
				m.logger.WithError(err).Errorf("an error occurred while gathering metrics")
			}
			continue
		}

		// get the properties as a map
		properties := meta.ToStringMap()

		// emit each key/value pair
		for k, v := range properties {
			m.EmitProperty(k, v)
		}
	}
}

// ReportUptimeMetric report metrics
func (m *Monitor) ReportUptimeMetric() {
	dims := map[string]string{
		"plugin":         monitorType,
		"signalfx_agent": os.Getenv(constants.AgentVersionEnvVar),
	}

	if collectdVersion := os.Getenv(constants.CollectdVersionEnvVar); collectdVersion != "" {
		dims["collectd"] = collectdVersion
	}

	if osInfo, err := hostmetadata.GetOS(); err == nil {
		kernelName := strings.ToLower(osInfo.HostKernelName)
		dims["kernel_name"] = kernelName
		dims["kernel_release"] = osInfo.HostKernelRelease
		dims["kernel_version"] = osInfo.HostKernelVersion

		switch kernelName {
		case "windows":
			dims["os_version"] = osInfo.HostKernelRelease
		case "linux":
			dims["os_version"] = osInfo.HostLinuxVersion
		}
	}

	m.Output.SendDatapoint(
		datapoint.New(
			uptimeMetricName,
			dims,
			datapoint.NewFloatValue(time.Since(m.startTime).Seconds()),
			datapoint.Counter,
			time.Now(),
		),
	)
}<|MERGE_RESOLUTION|>--- conflicted
+++ resolved
@@ -25,14 +25,10 @@
 )
 
 func init() {
-<<<<<<< HEAD
 	monitors.Register(&monitorMetadata, func() interface{} {
-		return &Monitor{Monitor: metadata.
-			Monitor{}}
+		return &Monitor{Monitor: metadata.Monitor{},
+			startTime: time.Now()}
 	}, &Config{})
-=======
-	monitors.Register(monitorType, func() interface{} { return &Monitor{Monitor: metadata.Monitor{}, startTime: time.Now()} }, &Config{})
->>>>>>> c1445c80
 }
 
 // Config for this monitor
