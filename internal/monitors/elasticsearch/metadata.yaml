monitors:
- dimensions:
    plugin_instance:
      description: Name of the Elasticsearch cluster. For compatibility with collectd/elasticsearch
        built-in content
    cluster:
      description: Name of Elasticsearch the cluster.
    node_id:
      description: ID of a Elasticsearch node (only on node mertics)
    node_name:
      description: Human readable name of a node (only on node mertics)
    thread_pool:
      description: Name of thread pool (only on thread pool mertics)
    index:
      description: Name of index (only on per index mertics)
    aggregation:
      description: Aggregation of index metrics. Whether the value of the metric is
        from the primary shard only or across all shards. Valid values - primaries,
        total respectively (only on index stats)
  doc: |
    This monitor collects stats from Elasticsearch. It collects node, cluster
    and index level stats. This monitor is compatible with the current collectd
    plugin found [here] (https://github.com/signalfx/collectd-elasticsearch) in
    terms of metric naming.

    This monitor collects cluster level and index level stats only from the current master
    in an Elasticsearch cluster by default. It is possible to override this with the
    `clusterHealthStatsMasterOnly` and `indexStatsMasterOnly` config options respectively.

    A simple configuration that collects only default (non-custom) metrics
    looks like the following:

    ```yaml
    monitors:
    - type: elasticsearch
      host: localhost
      port: 9200
    ```

    ## Enhanced (custom) metrics

    The monitor collects a subset of node stats of JVM, process, HTTP,
    transport, indices and thread pool stats. It is possible to enable
    enhanced stats for each stat group separately.  Note that these metrics
    get categorized under the _custom_ group if you are on host-based
    pricing. Here's an example:

    ```yaml
    monitors:
    - type: elasticsearch
      host: localhost
      port: 9200
      enableEnhancedHTTPStats: true
      enableEnhancedJVMStats: true
      enableEnhancedProcessStats: true
      enableEnhancedThreadPoolStats: true
      enableEnhancedTransportStats: true
      enableEnhancedNodeIndicesStats:
       - indexing
       - warmer
       - get

    ```

    The `enableEnhancedNodeIndicesStats` option takes a list of index stats groups
    for which enhanced stats will be collected. A comprehensive list of all
    such available groups can be found [here](https://www.elastic.co/guide/en/elasticsearch/reference/current/cluster-nodes-stats.html#node-indices-stats).

    Note that the `enableEnhancedIndexStatsForIndexGroups` is similar to
    `enableEnhancedNodeIndicesStats`, but for index level stats.

    ## Thread Pools

    By default thread pool stats from the "search" and "index" thread pools are collected. To collect
    stats from other thread pools specify the `threadPools` config option:

    ```yaml
    monitors:
    - type: elasticsearch
      host: localhost
      port: 9200
      threadPools:
      - bulk
      - warmer
      - listener
    ```

    Here is a list of valid thread pools by Elasticsearch version:

    | thread pool name | ES 1.x | ES 2.0 | ES 2.1+ |
    |------------------|--------|--------|--------|
    | merge            | &#x2713;      |        |        |
    | optimize         |&#x2713;     |        |        |
    | bulk             |&#x2713;     |&#x2713;     |&#x2713;     |
    | flush            |&#x2713;     |&#x2713;     |&#x2713;     |
    | generic          |&#x2713;     |&#x2713;     |&#x2713;     |
    | get              |&#x2713;     |&#x2713;     |&#x2713;     |
    | snapshot         |&#x2713;     |&#x2713;     |&#x2713;     |
    | warmer           |&#x2713;     |&#x2713;     |&#x2713;     |
    | refresh          |&#x2713;     |&#x2713;     |&#x2713;     |
    | fetch\_shard\_started|      |&#x2713;     |&#x2713;     |
    | fetch\_shard\_store|        |&#x2713;     |&#x2713;     |
    | listener         |        |&#x2713;     |&#x2713;     |
    | management       |        |&#x2713;     |&#x2713;     |
    | percolate        |        |&#x2713;     |&#x2713;     |
    | suggest          |        |&#x2713;     |&#x2713;     |
    | force\_merge      |        |        |&#x2713;     |


    ## Collecting index statistics

    By default, the configuration parameter `indexes` is empty, which means
    collect stats on all indexes. To collect statistics from a subset of
    indexes, set the configuration parameter `indexes` to a list of the index
    names you want to collect stats for.

    The call to collect index statistics can be CPU-intensive. For this reason
    SignalFx recommends using the `indexStatsIntervalSeconds` configuration
    parameter to decrease the reporting interval for nodes that report index
    statistics.

    ### Primaries vs total
    By default the monitor collects a subset of index stats of total aggregation
    type (see docs for details). It is possible to enable index stats of primaries
    aggregation type too. Total for an index stat aggregates across all shards.
    Whereas, Primaries only reflect the stats from primary shards. An example
    configuration to enable index stats from Primary shards too:

    ```yaml
    monitors:
    - type: elasticsearch
      host: localhost
      port: 9200
      enableIndexStatsPrimaries: true
    ```
<<<<<<< HEAD
  metricsExhaustive: true
=======

    ## Built-in content

    For more information on the built-in content we have for Elasticsearch,
    [see
    here](https://github.com/signalfx/integrations/tree/master/elasticsearch)
>>>>>>> 0c744743
  metrics:
    elasticsearch.cluster.initializing-shards:
      description: Number of shards being initialized
      included: false
      type: gauge
      group: cluster
    elasticsearch.cluster.pending-tasks:
      description: Number of pending tasks
      included: false
      type: gauge
      group: cluster
    elasticsearch.cluster.number-of-nodes:
      description: Number of nodes
      included: true
      type: gauge
      group: cluster
    elasticsearch.cluster.task-max-wait-time:
      description: Max time a task has to wait
      included: false
      type: gauge
      group: cluster
    elasticsearch.cluster.delayed-unassigned-shards:
      description: Number of delayed unassigned shards
      included: false
      type: gauge
      group: cluster
    elasticsearch.cluster.active-shards:
      description: Number of active shards
      included: true
      type: gauge
      group: cluster
    elasticsearch.cluster.in-flight-fetches:
      description: Number of fetches in-flight
      included: false
      type: gauge
      group: cluster
    elasticsearch.cluster.unassigned-shards:
      description: Number of unassigned shards
      included: true
      type: gauge
      group: cluster
    elasticsearch.cluster.number-of-data_nodes:
      description: Number of data nodes
      included: true
      type: gauge
      group: cluster
    elasticsearch.cluster.active-primary-shards:
      description: Number of active primary shards
      included: true
      type: gauge
      group: cluster
    elasticsearch.cluster.active-shards-percent:
      description: Percentaage of shards active
      included: false
      type: gauge
      group: cluster
    elasticsearch.cluster.status:
      description: Cluster stats (0, 1, 2 for green, yellow and red respectively)
      included: false
      type: gauge
      group: cluster
    elasticsearch.cluster.relocating-shards:
      description: Number of shards being relocated
      included: true
      type: gauge
      group: cluster
    elasticsearch.jvm.mem.pools.old.peak_max_in_bytes:
      description: Memory pool Old Gen peak max (in bytes)
      included: false
      type: gauge
      group: node/jvm
    elasticsearch.jvm.mem.buffer_pools.direct.count:
      description: Number of direct buffer pools
      included: false
      type: gauge
      group: node/jvm
    elasticsearch.jvm.mem.pools.young.max_in_bytes:
      description: Max memory (in bytes) that can be used by Young Gen
      included: false
      type: gauge
      group: node/jvm
    elasticsearch.jvm.classes.current-loaded-count:
      description: Number of classes currently loaded
      included: false
      type: gauge
      group: node/jvm
    elasticsearch.jvm.threads.peak:
      description: Peak number of threads used
      included: false
      type: gauge
      group: node/jvm
    elasticsearch.jvm.classes.total-unloaded-count:
      description: Total number of classes unloaded
      included: false
      type: cumulative
      group: node/jvm
    elasticsearch.jvm.uptime:
      description: Uptime of JVM
      included: false
      type: cumulative
      group: node/jvm
    elasticsearch.jvm.mem.pools.young.used_in_bytes:
      description: Memory used by Young Gen (in bytes)
      included: false
      type: gauge
      group: node/jvm
    elasticsearch.jvm.mem.heap-used-percent:
      description: Percent of heap being used
      included: false
      type: gauge
      group: node/jvm
    elasticsearch.jvm.mem.buffer_pools.direct.total_capacity_in_bytes:
      description: Total capacity of direct buffer pools
      included: false
      type: gauge
      group: node/jvm
    elasticsearch.jvm.gc.time:
      description: Total time spent on GC
      included: true
      type: cumulative
      group: node/jvm
    elasticsearch.jvm.classes.total-loaded-count:
      description: Number of classes loaded
      included: false
      type: cumulative
      group: node/jvm
    elasticsearch.jvm.mem.pools.young.peak_used_in_bytes:
      description: Memory pool Young Gen peak used (in bytes)
      included: false
      type: gauge
      group: node/jvm
    elasticsearch.jvm.mem.pools.old.max_in_bytes:
      description: Memory used by Old Gen (in bytes)
      included: false
      type: gauge
      group: node/jvm
    elasticsearch.jvm.mem.pools.young.peak_max_in_bytes:
      description: Memory pool Young Gen peak max (in bytes)
      included: false
      type: gauge
      group: node/jvm
    elasticsearch.jvm.mem.heap-used:
      description: Memory current being used by JVM heap (in bytes)
      included: true
      type: gauge
      group: node/jvm
    elasticsearch.jvm.mem.buffer_pools.direct.used_in_bytes:
      description: Memory used by direct buffer pools (in bytes)
      included: false
      type: gauge
      group: node/jvm
    elasticsearch.jvm.mem.buffer_pools.mapped.used_in_bytes:
      description: Memory used by mapped buffer pools (in bytes)
      included: false
      type: gauge
      group: node/jvm
    elasticsearch.jvm.mem.non-heap-used:
      description: Memory current being used by JVM non-heap (in bytes)
      included: false
      type: gauge
      group: node/jvm
    elasticsearch.jvm.mem.heap-max:
      description: Max memory that can be used by JVM heap (in bytes)
      included: false
      type: gauge
      group: node/jvm
    elasticsearch.jvm.mem.pools.survivor.peak_used_in_bytes:
      description: Peak memory used by Survivor space (in bytes)
      included: false
      type: gauge
      group: node/jvm
    elasticsearch.jvm.mem.pools.old.peak_used_in_bytes:
      description: Peak memory used by Old Gen (in bytes)
      included: false
      type: gauge
      group: node/jvm
    elasticsearch.jvm.mem.non-heap-committed:
      description: Memory guaranteed to be available to JVM non-heap
      included: false
      type: gauge
      group: node/jvm
    elasticsearch.jvm.mem.pools.survivor.peak_max_in_bytes:
      description: Memory used by Survivor space (in bytes)
      included: false
      type: gauge
      group: node/jvm
    elasticsearch.jvm.mem.buffer_pools.mapped.count:
      description: Number of buffers in the mapped pool
      included: false
      type: gauge
      group: node/jvm
    elasticsearch.jvm.mem.pools.old.used_in_bytes:
      description: Memory being used by Old Gen (in bytes)
      included: false
      type: gauge
      group: node/jvm
    elasticsearch.jvm.mem.pools.survivor.max_in_bytes:
      description: Max memory that can be used by Survivor space (in bytes)
      included: false
      type: gauge
      group: node/jvm
    elasticsearch.jvm.gc.old-count:
      description: Total number of garbage collections on Old Gen
      included: false
      type: cumulative
      group: node/jvm
    elasticsearch.jvm.mem.pools.survivor.used_in_bytes:
      description: Memory being used currently by Survivor space (in bytes)
      included: false
      type: gauge
      group: node/jvm
    elasticsearch.jvm.gc.count:
      description: Total number of garbage collections
      included: false
      type: cumulative
      group: node/jvm
    elasticsearch.jvm.gc.old-time:
      description: Total time spent in garbage collections on Old Gen
      included: false
      type: cumulative
      group: node/jvm
    elasticsearch.jvm.mem.heap-committed:
      description: Memory guaranteed to be available to JVM heap
      included: true
      type: gauge
      group: node/jvm
    elasticsearch.jvm.threads.count:
      description: Number of active threads in the JVM
      included: false
      type: gauge
      group: node/jvm
    elasticsearch.jvm.mem.buffer_pools.mapped.total_capacity_in_bytes:
      description: Total capacity of the buffers in the mapped pool
      included: false
      type: gauge
      group: node/jvm
    elasticsearch.process.max_file_descriptors:
      description: Number of opened file descriptors associated with the current process
      included: false
      type: gauge
      group: node/process
    elasticsearch.process.mem.total-virtual-size:
      description: Size in bytes of virtual memory that is guaranteed to be available
        to the running process
      included: false
      type: cumulative
      group: node/process
    elasticsearch.process.cpu.percent:
      description: CPU usage in percent
      included: false
      type: gauge
      group: node/process
    elasticsearch.process.cpu.time:
      description: CPU time (in milliseconds) used by the process on which the Java
        virtual machine is running
      included: false
      type: cumulative
      group: node/process
    elasticsearch.process.open_file_descriptors:
      description: Number of currently open file descriptors
      included: true
      type: gauge
      group: node/process
    elasticsearch.http.total_open:
      description: Total number of opened HTTP connections
      included: false
      type: cumulative
      group: node/http
    elasticsearch.http.current_open:
      description: Number of currently open HTTP connections
      included: false
      type: gauge
      group: node/http
    elasticsearch.transport.server_open:
      description: Total number of connections opened for cluster communication
      included: false
      type: gauge
      group: node/transport
    elasticsearch.transport.rx.count:
      description: Total size of data received in cluster communication (in bytes)
      included: false
      type: cumulative
      group: node/transport
    elasticsearch.thread_pool.queue:
      description: Number of Tasks in thread pool
      included: false
      type: gauge
      group: node/thread-pool
    elasticsearch.thread_pool.completed:
      description: Number of threads completed in thread pool
      included: false
      type: cumulative
      group: node/thread-pool
    elasticsearch.thread_pool.threads:
      description: Number of Threads in thread pool
      included: false
      type: cumulative
      group: node/thread-pool
    elasticsearch.thread_pool.active:
      description: Number of active threads
      included: false
      type: gauge
      group: node/thread-pool
    elasticsearch.thread_pool.rejected:
      description: Number of rejected threads in thread pool
      included: true
      type: cumulative
      group: node/thread-pool
    elasticsearch.indices.merges.current:
      description: Number of currently active segment merges
      included: true
      type: gauge
      group: indices/merges
    elasticsearch.thread_pool.largest:
      description: Highest active threads in thread pool
      included: false
      type: gauge
      group: node/thread-pool
    elasticsearch.indices.query-cache.miss-count:
      description: Number of query cache misses
      included: false
      type: cumulative
      group: indices/request-cache
    elasticsearch.indices.refresh.time:
      description: Total time spent on index refreshes
      included: false
      type: cumulative
      group: indices/refresh
    elasticsearch.indices.refresh.total:
      description: Number of index refreshes
      included: false
      type: cumulative
      group: indices/refresh
    elasticsearch.indices.request-cache.evictions:
      description: Number of request cache evictions
      included: false
      type: cumulative
      group: indices/request-cache
    elasticsearch.indices.search.fetch-time:
      description: Total time spent on query fetches
      included: false
      type: cumulative
      group: indices/search
    elasticsearch.indices.merges.stopped-time:
      description: Total time merges were stopped for
      included: false
      type: cumulative
      group: indices/merges
    elasticsearch.indices.translog.uncommitted_size_in_bytes:
      description: Size of uncommitted transaction logs (in bytes)
      included: false
      type: gauge
      group: indices/translog
    elasticsearch.transport.tx.count:
      description: Total number of packets sent in cluster communication
      included: false
      type: cumulative
      group: node/transport
    elasticsearch.indices.filter-cache.evictions:
      description: Number of evicttions from filter cache
      included: false
      type: cumulative
      group: indices/filter-cache
    elasticsearch.indices.indexing.delete-time:
      description: Time spent deleting documents from an index
      included: false
      type: cumulative
      group: indices/indexing
    elasticsearch.indices.completion.size:
      description: Size used by suggest completion (in bytes)
      included: false
      type: gauge
      group: indices/completion
    elasticsearch.indices.recovery.current-as-target:
      description: Number of ongoing recoveries for which a shard serves as a target
      included: false
      type: gauge
      group: indices/recovery
    elasticsearch.indices.refresh.listeners:
      description: Number of listeners waiting for a refresh
      included: false
      type: gauge
      group: indices/refresh
    elasticsearch.indices.segments.count:
      description: Number of segments in an index shard
      included: true
      type: gauge
      group: indices/segments
    elasticsearch.indices.search.query-time:
      description: Total time spent querying on the primary
      included: true
      type: cumulative
      group: indices/search
    elasticsearch.indices.segments.version-map-memory:
      description: Memory used by segment version map (in bytes)
      included: false
      type: gauge
      group: indices/segments
    elasticsearch.indices.search.suggest-current:
      description: Number of suggest requests currently active
      included: false
      type: gauge
      group: indices/search
    elasticsearch.indices.indexing.delete-total:
      description: Number of documents deleted from an index
      included: false
      type: cumulative
      group: indices/indexing
    elasticsearch.indices.recovery.throttle-time:
      description: Total time recoveries waited due to throttling
      included: false
      type: cumulative
      group: indices/recovery
    elasticsearch.transport.rx.size:
      description: Total size of data received in cluster communication
      included: false
      type: cumulative
      group: node/transport
    elasticsearch.transport.tx.size:
      description: Total size of data sent in cluster communication
      included: false
      type: cumulative
      group: node/transport
    elasticsearch.indices.merges.throttle-time:
      description: Total time merges spent waiting due to throttling
      included: false
      type: cumulative
      group: indices/merges
    elasticsearch.indices.indexing.delete-current:
      description: Number of documents currently being deleted from an index
      included: false
      type: gauge
      group: indices/indexing
    elasticsearch.indices.flush.total:
      description: Number of index flushes to disk
      included: false
      type: cumulative
      group: indices/flush
    elasticsearch.indices.merges.current-size:
      description: Size of the segments currently being merged
      included: false
      type: gauge
      group: indices/merges
    elasticsearch.indices.id-cache.memory-size:
      description: Size of id cache (in bytes)
      included: false
      type: gauge
      group: indices/id-cache
    elasticsearch.indices.query-cache.memory-size:
      description: Size of query cache (in bytes)
      included: false
      type: gauge
      group: indices/query-cache
    elasticsearch.indices.fielddata.evictions:
      description: Number of evictions from fielddata cache
      included: false
      type: cumulative
      group: indices/fielddata
    elasticsearch.indices.percolate.queries:
      description: Number of percolator queries
      included: false
      type: cumulative
      group: indices/percolate
    elasticsearch.indices.warmer.total-time:
      description: Total time spent by warmers
      included: false
      type: cumulative
      group: indices/warmer
    elasticsearch.indices.indexing.index-current:
      description: Number of documents currently being indexed to an index
      included: false
      type: gauge
      group: indices/indexing
    elasticsearch.indices.query-cache.evictions:
      description: Number of query cache evictions
      included: false
      type: cumulative
      group: indices/query-cache
    elasticsearch.indices.query-cache.total-count:
      description: Total number of items in the query cache
      included: false
      type: cumulative
      group: indices/query-cache
    elasticsearch.indices.docs.count:
      description: Number of docs
      included: true
      type: gauge
      group: indices/docs
    elasticsearch.indices.translog.operations:
      description: Number of operations in the transaction log
      included: false
      type: gauge
      group: indices/translog
    elasticsearch.indices.percolate.current:
      description: Number of percolator queries currently running
      included: false
      type: gauge
      group: indices/percolate
    elasticsearch.indices.search.query-total:
      description: Total number of queries
      included: true
      type: cumulative
      group: indices/search
    elasticsearch.indices.get.time:
      description: Time spent on get requests
      included: false
      type: cumulative
      group: indices/get
    elasticsearch.indices.indexing.index-total:
      description: Total number of documents indexed to an index
      included: true
      type: cumulative
      group: indices/indexing
    elasticsearch.indices.filter-cache.memory-size:
      description: Filter cache size (in bytes)
      included: false
      type: gauge
      group: indices/filter-cache
    elasticsearch.indices.get.total:
      description: Total number of get requests
      included: true
      type: cumulative
      group: indices/get
    elasticsearch.indices.warmer.total:
      description: Total number of warmers
      included: false
      type: cumulative
      group: indices/warmer
    elasticsearch.indices.docs.deleted:
      description: Number of docs deleted
      included: true
      type: gauge
      group: indices/docs
    elasticsearch.indices.get.exists-total:
      description: Number of get requests where the document existed
      included: false
      type: cumulative
      group: indices/get
    elasticsearch.indices.search.scroll-total:
      description: Total number of scroll queries
      included: false
      type: cumulative
      group: indices/search
    elasticsearch.indices.request-cache.memory-size:
      description: Memory used by request cache (in bytes)
      included: false
      type: gauge
      group: indices/request-cache
    elasticsearch.indices.suggest.time:
      description: Total time spent in suggest requests
      included: false
      type: cumulative
      group: indices/suggest
    elasticsearch.indices.warmer.current:
      description: Number of currently active warmers
      included: false
      type: gauge
      group: indices/warmer
    elasticsearch.indices.indexing.index-time:
      description: Time spent indexing documents to an index
      included: false
      type: cumulative
      group: indices/indexing
    elasticsearch.indices.translog.uncommitted_operations:
      description: Number of uncommitted operations in the transaction log
      included: false
      type: gauge
      group: indices/translog
    elasticsearch.indices.segments.index-writer-max-size:
      description: Maximum memory used by the index writer
      included: false
      type: gauge
      group: indices/segments
    elasticsearch.indices.get.exists-time:
      description: Time spent on get requests where the document existed
      included: false
      type: cumulative
      group: indices/get
    elasticsearch.indices.segments.size:
      description: Memory used by index segments (in bytes)
      included: false
      type: gauge
      group: indices/segments
    elasticsearch.indices.request-cache.miss-count:
      description: Number of request cache misses
      included: false
      type: cumulative
      group: indices/request-cache
    elasticsearch.indices.search.query-current:
      description: Number of currently active queries
      included: false
      type: gauge
      group: indices/search
    elasticsearch.indices.merges.auto-throttle-size:
      description: Merging throttled due to auto-throttling (in bytes)
      included: false
      type: cumulative
      group: indices/merges
    elasticsearch.indices.get.missing-total:
      description: Number of get requests where the document was missing
      included: false
      type: cumulative
      group: indices/get
    elasticsearch.indices.recovery.current-as-source:
      description: Number of ongoing recoveries for which a shard serves as a source
      included: false
      type: gauge
      group: indices/recovery
    elasticsearch.indices.segments.term-vectors-memory-size:
      description: Memory used by term vectors (in bytes)
      included: false
      type: gauge
      group: indices/segments
    elasticsearch.indices.segments.stored-field-memory-size:
      description: Memory used by stored fields (in bytes)
      included: false
      type: gauge
      group: indices/segments
    elasticsearch.indices.store.throttle-time:
      description: Total time requests are throttled for
      included: false
      type: cumulative
      group: indices/store
    elasticsearch.indices.request-cache.hit-count:
      description: Number of request cache hits
      included: false
      type: cumulative
      group: indices/request-cache
    elasticsearch.indices.query-cache.cache-count:
      description: Number of items in query cache
      included: false
      type: gauge
      group: indices/query-cache
    elasticsearch.indices.suggest.total:
      description: Total number of suggest requests
      included: false
      type: cumulative
      group: indices/suggest
    elasticsearch.indices.query-cache.cache-size:
      description: Size of query cache (in bytes)
      included: false
      type: gauge
      group: indices/query-cache
    elasticsearch.indices.segments.points-memory-size:
      description: Memory used by points
      included: false
      type: gauge
      group: indices/segments
    elasticsearch.indices.store.size:
      description: Total size (in bytes)
      included: false
      type: gauge
      group: indices/store
    elasticsearch.indices.search.fetch-current:
      description: Number of query fetches currently running
      included: false
      type: gauge
      group: indices/search
    elasticsearch.indices.merges.total:
      description: Number of segment merges
      included: true
      type: cumulative
      group: indices/merges
    elasticsearch.indices.translog.size:
      description: Size of the transaction log
      included: false
      type: gauge
      group: indices/translog
    elasticsearch.indices.segments.index-writer-size:
      description: Memory used by the index writer
      included: false
      type: gauge
      group: indices/segments
    elasticsearch.indices.percolate.total:
      description: Total number of suggest requests
      included: false
      type: cumulative
      group: indices/percolate
    elasticsearch.indices.suggest.current:
      description: Number of currently active suggest requests
      included: false
      type: gauge
      group: indices/suggest
    elasticsearch.indices.segments.norms-memory-size:
      description: Memory used by norms (in bytes)
      included: false
      type: gauge
      group: indices/segments
    elasticsearch.indices.search.suggest-total:
      description: Total number of suggest requests
      included: false
      type: cumulative
      group: indices/search
    elasticsearch.indices.search.scroll-time:
      description: Total time spent on scroll queries
      included: false
      type: cumulative
      group: indices/search
    elasticsearch.indices.percolate.time:
      description: Total time spent on percolate requests
      included: false
      type: cumulative
      group: indices/percolate
    elasticsearch.indices.fielddata.memory-size:
      description: Size of fielddata cache (in bytes)
      included: false
      type: gauge
      group: indices/fielddata
    elasticsearch.indices.query-cache.hit-count:
      description: Number of query cache hits
      included: false
      type: cumulative
      group: indices/query-cache
    elasticsearch.indices.segments.terms-memory-size:
      description: Memory used by terms (in bytes)
      included: false
      type: gauge
      group: indices/segments
    elasticsearch.indices.segments.doc-values-memory-size:
      description: Memory used by doc values
      included: false
      type: gauge
      group: indices/segments
    elasticsearch.indices.get.missing-time:
      description: Time spent on get requests where the document was missing
      included: false
      type: cumulative
      group: indices/get
    elasticsearch.indices.translog.earliest_last_modified_age:
      description: Earliest last modified age on transaction logs
      included: false
      type: gauge
      group: indices/translog
    elasticsearch.indices.merges.total-size:
      description: Total size of merged segments
      included: false
      type: cumulative
      group: indices/merges
    elasticsearch.indices.search.fetch-total:
      description: Total number of query feches
      included: false
      type: cumulative
      group: indices/search
    elasticsearch.indices.flush.time:
      description: Time spent flushing the index to disk
      included: false
      type: cumulative
      group: indices/flush
    elasticsearch.indices.get.current:
      description: Number of get requests running
      included: false
      type: gauge
      group: indices/get
    elasticsearch.indices.search.suggest-time:
      description: Total time spent on search suggest
      included: false
      type: cumulative
      group: indices/search
    elasticsearch.indices.merges.total-docs:
      description: Number of merged docs across merged segments
      included: false
      type: cumulative
      group: indices/merges
    elasticsearch.indices.merges.total-time:
      description: Total time spent on merging
      included: false
      type: cumulative
      group: indices/merges
    elasticsearch.indices.flush.periodic:
      description: How long to wait before triggering a flush regardless of translog
        size
      included: false
      type: gauge
      group: indices/flush
    elasticsearch.indices.search.scroll-current:
      description: Currently active scroll queries count
      included: false
      type: gauge
      group: indices/search
    elasticsearch.indices.segments.fixed-bit-set-memory-size:
      description: Memory used by fixed bit set
      included: false
      type: gauge
      group: indices/segments
    elasticsearch.indices.merges.current-docs:
      description: Number of docs currently being merged
      included: false
      type: gauge
      group: indices/merges
    elasticsearch.indices.indexing.index-failed:
      description: Number of failed indices
      included: false
      type: gauge
      group: indices/indexing
    elasticsearch.indices.indexing.noop-update-total:
      description: Number of noop updates
      included: false
      type: cumulative
      group: indices/indexing
    elasticsearch.indices.indexing.throttle-time:
      description: Throttle time
      included: false
      type: cumulative
      group: indices/indexing
    elasticsearch.indices.search.open-contexts:
      description: Number of open contexts
      included: false
      type: gauge
      group: indices/search
  monitorType: elasticsearch
  properties: null

<|MERGE_RESOLUTION|>--- conflicted
+++ resolved
@@ -133,16 +133,12 @@
       port: 9200
       enableIndexStatsPrimaries: true
     ```
-<<<<<<< HEAD
-  metricsExhaustive: true
-=======
 
     ## Built-in content
 
     For more information on the built-in content we have for Elasticsearch,
     [see
     here](https://github.com/signalfx/integrations/tree/master/elasticsearch)
->>>>>>> 0c744743
   metrics:
     elasticsearch.cluster.initializing-shards:
       description: Number of shards being initialized
@@ -953,5 +949,5 @@
       type: gauge
       group: indices/search
   monitorType: elasticsearch
-  properties: null
-
+  properties:
+
