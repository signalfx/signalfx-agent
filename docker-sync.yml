--- conflicted
+++ resolved
@@ -27,12 +27,9 @@
     - Path signalfx-agent
     - Path monitor-code-gen
     - Path scripts/windows/vagrant/boxcutter
-<<<<<<< HEAD
-=======
     - Name __pycache__
     - Name *.exe
     - Name *.tar.gz
->>>>>>> b565dcda
     - Name .idea
     - Name .DS_Store
 
