--- conflicted
+++ resolved
@@ -6,11 +6,8 @@
 from functools import partial as p
 
 import pytest
-<<<<<<< HEAD
 
 from tests import paths
-=======
->>>>>>> 549af17b
 from tests.helpers.kubernetes.minikube import Minikube, has_docker_image
 from tests.helpers.util import get_docker_client, run_container, wait_for
 
