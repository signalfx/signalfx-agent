--- conflicted
+++ resolved
@@ -28,8 +28,6 @@
 	EnhancedMetrics bool `yaml:"enhancedMetrics"`
 	// Metrics configurations
 	MetricConfigs []MetricConfig `yaml:"metrics"`
-<<<<<<< HEAD
-=======
 }
 
 // GetExtraMetrics handles the legacy enhancedMetrics option.
@@ -40,7 +38,6 @@
 		return []string{"*"}
 	}
 	return nil
->>>>>>> 18f148da
 }
 
 var _ config.ExtraMetrics = &Config{}
