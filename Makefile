COLLECTD_VERSION := 5.8.0-sfx0
COLLECTD_COMMIT := 4da1c1cbbe83f881945088a41063fe86d1682ecb
BUILD_TIME ?= $$(date +%FT%T%z)
ifeq ($(OS),Windows_NT)
MONITOR_CODE_GEN := monitor-code-gen.exe
else
MONITOR_CODE_GEN := ./monitor-code-gen
endif
NUM_CORES ?= $(shell getconf _NPROCESSORS_ONLN)

.PHONY: check
check: lint vet test

.PHONY: compileDeps
compileDeps: templates code-gen internal/core/common/constants/versions.go

.PHONY: code-gen
code-gen: $(MONITOR_CODE_GEN)
	$(MONITOR_CODE_GEN)

$(MONITOR_CODE_GEN): $(wildcard cmd/monitorcodegen/*.go)
ifeq ($(OS),Windows_NT)
	powershell "& { . $(CURDIR)/scripts/windows/make.ps1; monitor-code-gen }"
else
	go build -mod vendor -o $@ ./cmd/monitorcodegen
endif

.PHONY: test
test: compileDeps
ifeq ($(OS),Windows_NT)
	powershell "& { . $(CURDIR)/scripts/windows/make.ps1; test }"
else
	CGO_ENABLED=0 go test -mod vendor -p $(NUM_CORES) ./...
endif

.PHONY: vet
vet: compileDeps
	# Only consider it a failure if issues are in non-test files
	! CGO_ENABLED=0 go vet -mod vendor ./... 2>&1 | tee /dev/tty | grep '.go' | grep -v '_test.go'

.PHONY: vetall
vetall: compileDeps
	CGO_ENABLED=0 go vet -mod vendor ./...

.PHONY: lint
lint:
ifeq ($(OS),Windows_NT)
	powershell "& { . $(CURDIR)/scripts/windows/make.ps1; lint }"
else
	CGO_ENABLED=0 golint -set_exit_status ./cmd/... ./internal/...
endif

.PHONY: gofmt
gofmt:
	CGO_ENABLED=0 go fmt ./...

templates:
ifneq ($(OS),Windows_NT)
	scripts/make-templates
endif

.PHONY: image
image:
	COLLECTD_VERSION=$(COLLECTD_VERSION) COLLECTD_COMMIT=$(COLLECTD_COMMIT) ./scripts/build

.PHONY: vendor
vendor:
ifeq ($(OS), Windows_NT)
	powershell "& { . $(CURDIR)/scripts/windows/make.ps1; vendor }"
else
	go mod tidy && go mod vendor
endif

internal/core/common/constants/versions.go: FORCE
ifeq ($(OS),Windows_NT)
	powershell "& { . $(CURDIR)/scripts/windows/make.ps1; versions_go }"
else
	AGENT_VERSION=$(AGENT_VERSION) COLLECTD_VERSION=$(COLLECTD_VERSION) BUILD_TIME=$(BUILD_TIME) scripts/make-versions
endif

signalfx-agent: compileDeps
	echo "building SignalFx agent for operating system: $(GOOS)"
ifeq ($(OS),Windows_NT)
	powershell "& { . $(CURDIR)/scripts/windows/make.ps1; signalfx-agent $(AGENT_VERSION)}"
else
	CGO_ENABLED=0 go build \
		-mod vendor \
		-o signalfx-agent \
		./cmd/agent
endif

.PHONY: bundle
bundle:
ifeq ($(OS),Windows_NT)
	powershell "& { . $(CURDIR)/scripts/windows/make.ps1; bundle $(COLLECTD_COMMIT)}"
else
	BUILD_BUNDLE=true COLLECTD_VERSION=$(COLLECTD_VERSION) COLLECTD_COMMIT=$(COLLECTD_COMMIT) scripts/build
endif

.PHONY: deb-package
deb-%-package:
	COLLECTD_VERSION=$(COLLECTD_VERSION) COLLECTD_COMMIT=$(COLLECTD_COMMIT) packaging/deb/build $*

.PHONY: rpm-package
rpm-%-package:
	COLLECTD_VERSION=$(COLLECTD_VERSION) COLLECTD_COMMIT=$(COLLECTD_COMMIT) packaging/rpm/build $*

.PHONY: dev-image
dev-image:
ifeq ($(OS),Windows_NT)
	powershell -Command "& { . $(CURDIR)\scripts\windows\common.ps1; do_docker_build signalfx-agent-dev latest dev-extras }"
else
	bash -ec "COLLECTD_VERSION=$(COLLECTD_VERSION) COLLECTD_COMMIT=$(COLLECTD_COMMIT) && source scripts/common.sh && do_docker_build signalfx-agent-dev latest dev-extras"
endif

.PHONY: armdev-image
armdev-image:
ifeq ($(OS),Windows_NT)
	powershell -Command "& { . $(CURDIR)\scripts\windows\common.ps1; BUILD_FOR_ARM64="yes" do_docker_build signalfx-agent-armdev latest dev-extras }"
else
	bash -ec "COLLECTD_VERSION=$(COLLECTD_VERSION) COLLECTD_COMMIT=$(COLLECTD_COMMIT) && source scripts/common.sh && BUILD_FOR_ARM64="yes" do_docker_build signalfx-agent-armdev latest dev-extras"
endif

.PHONY: debug
debug:
	dlv debug ./cmd/agent

ifdef dbus
dbus_run_flags = --privileged -v /var/run/dbus/system_bus_socket:/var/run/dbus/system_bus_socket:ro
endif

ifneq ($(OS),Windows_NT)
extra_run_flags = -v /:/hostfs:ro -v /var/run/docker.sock:/var/run/docker.sock:ro -v /tmp/scratch:/tmp/scratch
docker_env = -e COLUMNS=`tput cols` -e LINES=`tput lines`
endif

.PHONY: run-dev-image
run-dev-image:
	docker exec -it $(docker_env) signalfx-agent-dev /bin/bash -l -i || \
	  docker run --rm -it \
		$(dbus_run_flags) $(extra_run_flags) \
		--cap-add DAC_READ_SEARCH \
		--cap-add SYS_PTRACE \
		-p 6060:6060 \
		-p 9080:9080 \
		-p 8095:8095 \
		--name signalfx-agent-dev \
		-v $(CURDIR)/local-etc:/etc/signalfx \
		-v $(CURDIR):/usr/src/signalfx-agent:delegated \
		-v $(CURDIR)/collectd:/usr/src/collectd:delegated \
		-v $(CURDIR)/tmp/pprof:/tmp/pprof \
		signalfx-agent-dev /bin/bash

.PHONY: run-dev-image-sync
run-dev-image-sync:
	docker exec -it $(docker_env) signalfx-agent-dev-sync /bin/bash -l -i || \
	  docker run --rm -it \
		$(dbus_run_flags) $(extra_run_flags) \
		--cap-add DAC_READ_SEARCH \
		--cap-add SYS_PTRACE \
		-p 6061:6060 \
		-p 9081:9080 \
		-p 8096:8095 \
		--name signalfx-agent-dev-sync \
		-v signalfx-agent-sync:/usr/src/signalfx-agent:nocopy \
		-v $(CURDIR)/local-etc:/etc/signalfx \
		-v $(CURDIR)/tmp/pprof:/tmp/pprof \
		signalfx-agent-dev /bin/bash

<<<<<<< HEAD
.PHONY: run-armdev-image
run-armdev-image:
	docker exec -it $(docker_env) signalfx-agent-armdev /bin/bash -l -i || \
	  docker run --rm -it \
		$(extra_run_flags) \
		--cap-add DAC_READ_SEARCH \
		--cap-add SYS_PTRACE \
		-p 6060:6060 \
		-p 9080:9080 \
		-p 8095:8095 \
		--name signalfx-agent-dev \
		-v $(CURDIR)/local-etc:/etc/signalfx \
		-v $(CURDIR):/usr/src/signalfx-agent:cached \
		-v $(CURDIR)/collectd:/usr/src/collectd:cached \
		-v $(CURDIR)/tmp/pprof:/tmp/pprof \
		signalfx-agent-armdev /bin/bash
=======
.PHONY: run-dev-image-commands
run-dev-image-commands:
	docker exec -t $(docker_env) signalfx-agent-dev /bin/bash -c '$(RUN_DEV_COMMANDS)'
>>>>>>> e5047a9c

.PHONY: run-integration-tests
run-integration-tests: MARKERS ?= not packaging and not bundle and not installer and not kubernetes and not windows_only and not deployment and not perf_test
run-integration-tests:
	AGENT_BIN=/bundle/bin/signalfx-agent \
	pytest \
		-m "$(MARKERS)" \
		-n auto \
		--verbose \
		--html=test_output/results.html \
		--self-contained-html \
		tests

.PHONY: run-k8s-tests
run-k8s-tests: MARKERS ?= (kubernetes or helm) and not collectd
run-k8s-tests:
	pytest \
		-m "$(MARKERS)" \
		-n auto \
		--verbose \
		--exitfirst \
		--html=test_output/k8s_results.html \
		--self-contained-html \
		tests || \
	(docker ps | grep -q minikube && echo "minikube container is left running for debugging purposes"; return 1) && \
	docker rm -fv minikube

.PHONY: docs
docs:
	bash -c "rm -f docs/{observers,monitors}/*"
	scripts/docs/make-docs

.PHONY: stage-cache
stage-cache:
	COLLECTD_VERSION=$(COLLECTD_VERSION) COLLECTD_COMMIT=$(COLLECTD_COMMIT) scripts/tag-and-push-targets

.PHONY: product-docs
product-docs:
	scripts/docs/to-product-docs

.PHONY: integrations-repo
integrations-repo:
	scripts/docs/to-integrations-repo

.PHONY: chef-%
chef-%:
	$(MAKE) -C deployments/chef $*

.PHONY: puppet-%
puppet-%:
	$(MAKE) -C deployments/puppet $*

.PHONY: collectd-version
collectd-version:
	@echo ${COLLECTD_VERSION}

.PHONY: collectd-commit
collectd-commit:
	@echo ${COLLECTD_COMMIT}

.PHONY: lint-pytest
lint-pytest:
	scripts/lint-pytest

.PHONY: lint-python
lint-python:
	scripts/lint-python

.PHONY: devstack
devstack:
	scripts/make-devstack-image

.PHONY: run-devstack
run-devstack:
	scripts/run-devstack-image

.PHONY: run-chef-tests
run-chef-tests:
	pytest -v -n auto -m chef --html=test_output/chef_results.html --self-contained-html tests/deployments

K8S_VERSION ?= latest
.PHONY: run-minikube
run-minikube:
	python -c 'from tests.helpers.kubernetes.minikube import Minikube; mk = Minikube(); mk.deploy("$(K8S_VERSION)")' && \
	docker exec -it $(docker_env) minikube /bin/bash

FORCE:<|MERGE_RESOLUTION|>--- conflicted
+++ resolved
@@ -167,7 +167,10 @@
 		-v $(CURDIR)/tmp/pprof:/tmp/pprof \
 		signalfx-agent-dev /bin/bash
 
-<<<<<<< HEAD
+.PHONY: run-dev-image-commands
+run-dev-image-commands:
+	docker exec -t $(docker_env) signalfx-agent-dev /bin/bash -c '$(RUN_DEV_COMMANDS)'
+
 .PHONY: run-armdev-image
 run-armdev-image:
 	docker exec -it $(docker_env) signalfx-agent-armdev /bin/bash -l -i || \
@@ -184,11 +187,6 @@
 		-v $(CURDIR)/collectd:/usr/src/collectd:cached \
 		-v $(CURDIR)/tmp/pprof:/tmp/pprof \
 		signalfx-agent-armdev /bin/bash
-=======
-.PHONY: run-dev-image-commands
-run-dev-image-commands:
-	docker exec -t $(docker_env) signalfx-agent-dev /bin/bash -c '$(RUN_DEV_COMMANDS)'
->>>>>>> e5047a9c
 
 .PHONY: run-integration-tests
 run-integration-tests: MARKERS ?= not packaging and not bundle and not installer and not kubernetes and not windows_only and not deployment and not perf_test
