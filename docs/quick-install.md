<!--- OVERVIEW --->
# Quick Install

<<<<<<< HEAD
SignalFx Smart Agent is deprecated. For details, see the [Deprecation Notice](/docs/smartagent-deprecation-notice).

SignalFx Smart Agent Integration installs the Smart Agent application on a single host machine from which you want to collect monitoring data. Smart Agent collects infrastructure monitoring, µAPM, and Kubernetes data.
=======
This integration installs the SignalFx Smart Agent application on a
single host machine from which you want to collect monitoring data.
Use this integration if you want to evaluate monitoring on a single host.
The Smart Agent collects infrastructure monitoring, APM, and Kubernetes data.
>>>>>>> 46cd60bf

For other installation options, including bulk deployments to production,
see [Install and Configure the Smart Agent](https://docs.signalfx.com/en/latest/integrations/agent/agent-install-methods.html).

## Installation

### Prerequisites

#### General
- Ensure that you've installed the applications and services you want to monitor on a Linux or Windows host. SignalFx doesn't support installing the Smart Agent on macOS or any other OS besides Linux and Windows.
- Uninstall or disable any previously-installed collector agents from your host, such as `collectd`.
- If you have any questions about compatibility between the Smart Agent and your host machine or its applications and services, contact your Splunk support representative.

#### Linux
- Ensure that you have access to `terminal` or a similar command line interface application.
- Ensure that your Linux username has permission to run the following commands:
    - `curl`
    - `sudo`
- Ensure that your machine is running Linux kernel version 2.6.32 or higher.

#### Windows
- Ensure that you have access to Windows PowerShell 6.
- Ensure that your machine is running Windows 8 or higher.
- Ensure that .Net Framework 3.5 or higher is installed.
- While SignalFx recommends that you use TLS 1.2, if you use TLS 1.0 and want to continue using TLS 1.0, then:
    - Ensure that you support the following ciphers:
        - TLS_ECDHE_RSA_WITH_AES_128_CBC_SHA (secp256r1) - A
        - TLS_ECDHE_RSA_WITH_AES_256_CBC_SHA (secp256r1) - A
        - TLS_RSA_WITH_AES_256_CBC_SHA (rsa 2048) - A
        - TLS_RSA_WITH_AES_128_CBC_SHA (rsa 2048) - A
        - TLS_RSA_WITH_3DES_EDE_CBC_SHA (rsa 2048) - C
        - TLS_ECDHE_RSA_WITH_AES_128_GCM_SHA256 (secp256r1) - A
        - TLS_ECDHE_RSA_WITH_AES_128_CBC_SHA256 (secp256r1) - A
        - TLS_ECDHE_RSA_WITH_AES_256_GCM_SHA384 (secp256r1) - A
        - TLS_ECDHE_RSA_WITH_AES_256_CBC_SHA384 (secp256r1) - A
        - TLS_RSA_WITH_AES_128_GCM_SHA256 (rsa 2048) - A
        - TLS_RSA_WITH_AES_256_GCM_SHA384 (rsa 2048) - A
        - TLS_RSA_WITH_AES_128_CBC_SHA256 (rsa 2048) - A
    - See [Solving the TLS 1.0 Problem, 2nd Edition](https://docs.microsoft.com/en-us/security/engineering/solving-tls1-problem) for more information.

### Steps

#### Access the SignalFx UI

This content appears in both the documentation site and in the SignalFx UI.

If you are reading this content from the documentation site, please access the SignalFx UI so that you can paste pre-populated commands.

To access this content from the SignalFx UI:
1. In the SignalFx UI, in the top menu, click **Integrations**.
2. Locate and select **SignalFx SmartAgent**.
3. Click **Setup**, and continue reading the instructions.

#### Install the Smart Agent on Linux

This section lists the steps for installing the Smart Agent on Linux. If you want to install the Smart Agent on Windows, proceed to the next section, **Install SignalFx Smart Agent on Windows**.

Copy and paste the following code into your command line or terminal:

```sh
curl -sSL https://dl.signalfx.com/signalfx-agent.sh > /tmp/signalfx-agent.sh;
sudo sh /tmp/signalfx-agent.sh --realm YOUR_SIGNALFX_REALM -- YOUR_SIGNALFX_API_TOKEN
```

When this command finishes, it displays the following:

```
The SignalFx Agent has been successfully installed.

Make sure that your system's time is relatively accurate or else datapoints may not be accepted.

The agent's main configuration file is located at /etc/signalfx/agent.yaml.
```

If your installation succeeds, proceed to the section **Verify Your Installation**. Otherwise, see the section **Troubleshoot Your Installation**.

#### Install the Smart Agent on Windows

Copy and paste the following code into your Windows PowerShell terminal:

```sh
& {Set-ExecutionPolicy Bypass -Scope Process -Force; $script = ((New-Object System.Net.WebClient).DownloadString('https://dl.signalfx.com/signalfx-agent.ps1')); $params = @{access_token = "YOUR_SIGNALFX_API_TOKEN"; ingest_url = "https://ingest.YOUR_SIGNALFX_REALM.signalfx.com"; api_url = "https://api.YOUR_SIGNALFX_REALM.signalfx.com"}; Invoke-Command -ScriptBlock ([scriptblock]::Create(”. {$script} $(&{$args} @params)”))}
```

The agent files are installed to `\Program Files\SignalFx\SignalFxAgent`, and the default configuration file is installed at `\ProgramData\SignalFxAgent\agent.yaml` if it does not already exist.

The install script starts the agent as a Windows service that writes messages to the Windows Event Log.

If your installation succeeds, proceed to the section **Verify Your Installation**. Otherwise, see the section **Troubleshoot Your Installation**.

### Verify Your Installation

1. To verify that you've successfully installed the Smart Agent, copy and paste the following command into your terminal.

**For Linux:**

```sh
sudo signalfx-agent status
```

**For Windows:**

```sh
& ”\Program Files\SignalFx\SignalFxAgent\bin\signalfx-agent.exe” status
```

The command displays output that is similar to the following:

```sh
SignalFx Agent version:           5.1.0
Agent uptime:                     8m44s
Observers active:                 host
Active Monitors:                  16
Configured Monitors:              33
Discovered Endpoint Count:        6
Bad Monitor Config:               None
Global Dimensions:                {host: my-host-1}
Datapoints sent (last minute):    1614
Events Sent (last minute):        0
Trace Spans Sent (last minute):   0
```

2. To perform additional verification, you can run any of the following commands:

- Display the current Smart Agent configuration.

```sh
sudo signalfx-agent status config
```

- Show endpoints discovered by the Smart Agent.

```sh
sudo signalfx-agent status endpoints
```

- Show the Smart Agent's active monitors. These plugins poll apps and services to retrieve data.

```sh
sudo signalfx-agent status monitors
```

### Troubleshoot Smart Agent Installation
If the Smart Agent installation fails, use the following procedures to gather troubleshooting information.

#### General troubleshooting
To learn how to review signalfx-agent logs, see [Frequently Asked Questions](./faq.md).

#### Linux troubleshooting

To view recent error logs, run the following command in terminal or a similar application:

- For sysv/upstart hosts, run:

```sh
tail -f /var/log/signalfx-agent.log
```

- For systemd hosts, run:

```sh
journalctl -u signalfx-agent -f
```

#### Windows troubleshooting
Open **Administrative Tools > Event Viewer > Windows Logs > Application** to view the `signalfx-agent` error logs.<|MERGE_RESOLUTION|>--- conflicted
+++ resolved
@@ -1,16 +1,9 @@
 <!--- OVERVIEW --->
 # Quick Install
 
-<<<<<<< HEAD
 SignalFx Smart Agent is deprecated. For details, see the [Deprecation Notice](/docs/smartagent-deprecation-notice).
 
 SignalFx Smart Agent Integration installs the Smart Agent application on a single host machine from which you want to collect monitoring data. Smart Agent collects infrastructure monitoring, µAPM, and Kubernetes data.
-=======
-This integration installs the SignalFx Smart Agent application on a
-single host machine from which you want to collect monitoring data.
-Use this integration if you want to evaluate monitoring on a single host.
-The Smart Agent collects infrastructure monitoring, APM, and Kubernetes data.
->>>>>>> 46cd60bf
 
 For other installation options, including bulk deployments to production,
 see [Install and Configure the Smart Agent](https://docs.signalfx.com/en/latest/integrations/agent/agent-install-methods.html).
