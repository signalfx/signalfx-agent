--- conflicted
+++ resolved
@@ -54,7 +54,6 @@
 
 The response you will see is:
 
-<<<<<<< HEAD
 SignalFx Agent version:           4.5.0
 Agent uptime:                     8m44s
 Observers active:                 host
@@ -73,34 +72,17 @@
 signalfx-agent status endpoints - show discovered endpoints
 signalfx-agent status monitors - show active monitors
 signalfx-agent status all - show everything
-=======
-To confirm the SignalFx Smart Agent installation is functional, for Windows in Powershell enter:
-
-```sh
-C:\Program Files\SignalFx\SignaFxAgent\bin\signalfx-agent.exe status
-```
-
-The output you should see will look something like:
->>>>>>> 9233e1d5
 
 
 ## Troubleshooting the Installation
 
-<<<<<<< HEAD
 To troubleshoot your installation, check the FAQ about troubleshooting [here](https://github.com/signalfx/signalfx-agent/blob/master/docs/faq.md#how-can-I-see-the-datapoints-emitted-by-the-agent-to-troubleshoot-issues).
-=======
-To troubleshoot the configuration of the agent, use the `signalfx-agent status config` command and view the log files to resolve any misconfigurations.
->>>>>>> 9233e1d5
 
 
 ### Realm
 
-<<<<<<< HEAD
 By default, the Smart Agent will send data to the us0 realm. If you are not in this realm, you will need to explicitly set the signalFxRealm option in your config like this:
 
-=======
-By default, the Smart Agent will send data to the us0 realm. A realm is a self-contained deployment of SignalFx in which your organization is hosted. Different realms have different API endpoints (e.g. the endpoint for sending data is ingest.us1.signalfx.com for the us1 realm, and ingest.eu0.signalfx.com for the eu0 realm). If you are not in this realm, you will need to explicitly set the signalFxRealm option in your config like this:
->>>>>>> 9233e1d5
 ```sh
 signalFxRealm: YOUR_SIGNALFX_REALM
 ```
