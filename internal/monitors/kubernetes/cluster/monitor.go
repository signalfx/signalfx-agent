// Package cluster contains a Kubernetes cluster monitor.
//
// This plugin collects high level metrics about a K8s cluster and sends them
// to SignalFx.  The basic technique is to pull data from the K8s API and keep
// up-to-date copies of datapoints for each metric that we collect and then
// ship them off at the end of each reporting interval.  The K8s streaming
// watch API is used to efficiently maintain the state between read intervals
// (see `clusterstate.go`).
//
// This plugin requires read-only access to the K8s API.
package cluster

import (
	"fmt"
	"time"

	"github.com/signalfx/signalfx-agent/internal/monitors/kubernetes/cluster/meta"

	"github.com/sirupsen/logrus"

	"k8s.io/client-go/rest"

	"github.com/signalfx/signalfx-agent/internal/core/common/dpmeta"
	"github.com/signalfx/signalfx-agent/internal/core/common/kubernetes"
	"github.com/signalfx/signalfx-agent/internal/core/config"
	"github.com/signalfx/signalfx-agent/internal/monitors"
	"github.com/signalfx/signalfx-agent/internal/monitors/kubernetes/cluster/metrics"
	"github.com/signalfx/signalfx-agent/internal/monitors/kubernetes/leadership"
	"github.com/signalfx/signalfx-agent/internal/monitors/types"
)

// KubernetesDistribution indicates the particular flavor of Kubernetes.
type KubernetesDistribution int

const (
	// Generic is normal Kubernetes with nothing extra added.
	Generic KubernetesDistribution = iota
	// OpenShift is RedHat's Kubernetes distribution.
	OpenShift
)

// Config for the K8s monitor
type Config struct {
	config.MonitorConfig
	// If `true`, leader election is skipped and metrics are always reported.
	AlwaysClusterReporter bool `yaml:"alwaysClusterReporter"`
	// If specified, only resources within the given namespace will be
	// monitored.  If omitted (blank) all supported resources across all
	// namespaces will be monitored.
	Namespace string `yaml:"namespace"`
	// If set to true, the Kubernetes node name will be used as the dimension
	// to which to sync properties about each respective node.  This is
	// necessary if your cluster's machines do not have unique machine-id
	// values, as can happen when machine images are improperly cloned.
	UseNodeName bool `yaml:"useNodeName"`
	// Config for the K8s API client
	KubernetesAPI *kubernetes.APIConfig `yaml:"kubernetesAPI" default:"{}"`
	// A list of node status condition types to report as metrics.  The metrics
	// will be reported as datapoints of the form `kubernetes.node_<type_snake_cased>`
	// with a value of `0` corresponding to "False", `1` to "True", and `-1`
	// to "Unknown".
	NodeConditionTypesToReport []string `yaml:"nodeConditionTypesToReport" default:"[\"Ready\"]"`
}

// Validate the k8s-specific config
func (c *Config) Validate() error {
	return c.KubernetesAPI.Validate()
}

// Monitor for K8s Cluster Metrics.  Also handles syncing certain properties
// about pods.
type Monitor struct {
	config       *Config
	distribution KubernetesDistribution
	Output       types.Output
	// Since most datapoints will stay the same or only slightly different
	// across reporting intervals, reuse them
	datapointCache *metrics.DatapointCache
	restConfig     *rest.Config
	stop           chan struct{}
	logger         logrus.FieldLogger
}

func init() {
<<<<<<< HEAD
	monitors.Register(&monitorMetadata, func() interface{} { return &Monitor{} }, &Config{})
=======
	monitors.Register(&meta.KubernetesClusterMonitorMetadata, func() interface{} { return &Monitor{} }, &Config{})
>>>>>>> b565dcda
}

// Configure is called by the plugin framework when configuration changes
func (m *Monitor) Configure(config *Config) error {
	var err error
	m.logger = logrus.WithFields(logrus.Fields{"monitorType": meta.MonitorType})

	m.config = config

	if m.restConfig, err = kubernetes.CreateRestConfig(config.KubernetesAPI); err != nil {
		return fmt.Errorf("could not create Kubernetes REST config: %s", err)
	}

	m.datapointCache = metrics.NewDatapointCache(config.UseNodeName, m.config.NodeConditionTypesToReport)
	m.stop = make(chan struct{})

	return m.Start()
}

// Start starts syncing resources and sending datapoints to ingest
func (m *Monitor) Start() error {
	ticker := time.NewTicker(time.Second * time.Duration(m.config.IntervalSeconds))

	shouldReport := m.config.AlwaysClusterReporter

	clusterState, err := newState(m.distribution, m.restConfig, m.datapointCache, m.config.Namespace)
	if err != nil {
		return err
	}

	var leaderCh <-chan bool
	var unregister func()

	if m.config.AlwaysClusterReporter {
		clusterState.Start()
	} else {
		var err error
		leaderCh, unregister, err = leadership.RequestLeaderNotification(clusterState.clientset.CoreV1())
		if err != nil {
			return err
		}
	}

	go func() {
		defer ticker.Stop()

		for {
			select {
			case <-m.stop:
				if unregister != nil {
					unregister()
				}
				clusterState.Stop()
				return
			case isLeader := <-leaderCh:
				if isLeader {
					shouldReport = true
					clusterState.Start()
				} else {
					shouldReport = false
					clusterState.Stop()
				}
			case <-ticker.C:
				if shouldReport {
					m.sendLatestDatapoints()
					m.sendLatestProps()
				}
			}
		}
	}()

	return nil
}

// Synchonously send all of the cached datapoints to ingest
func (m *Monitor) sendLatestDatapoints() {
	dps := m.datapointCache.AllDatapoints()

	now := time.Now()
	for i := range dps {
		dps[i].Timestamp = now
		dps[i].Meta[dpmeta.NotHostSpecificMeta] = true
		m.Output.SendDatapoint(dps[i])
	}
}

func (m *Monitor) sendLatestProps() {
	dimProps := m.datapointCache.AllDimProperties()

	for i := range dimProps {
		m.Output.SendDimensionProps(dimProps[i])
	}
}

// Shutdown halts everything that is syncing
func (m *Monitor) Shutdown() {
	if m.stop != nil {
		close(m.stop)
	}
}<|MERGE_RESOLUTION|>--- conflicted
+++ resolved
@@ -82,11 +82,7 @@
 }
 
 func init() {
-<<<<<<< HEAD
-	monitors.Register(&monitorMetadata, func() interface{} { return &Monitor{} }, &Config{})
-=======
 	monitors.Register(&meta.KubernetesClusterMonitorMetadata, func() interface{} { return &Monitor{} }, &Config{})
->>>>>>> b565dcda
 }
 
 // Configure is called by the plugin framework when configuration changes
